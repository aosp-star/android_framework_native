#include <binder/Binder.h>
#include <binder/IBinder.h>
#include <binder/IPCThreadState.h>
#include <binder/IServiceManager.h>
#include <string>
#include <cstring>
#include <cstdlib>
#include <cstdio>

#include <iostream>
#include <vector>
#include <tuple>

#include <unistd.h>
#include <sys/wait.h>

using namespace std;
using namespace android;

enum BinderWorkerServiceCode {
    BINDER_NOP = IBinder::FIRST_CALL_TRANSACTION,
};

#define ASSERT_TRUE(cond) \
do { \
    if (!(cond)) {\
       cerr << __func__ << ":" << __LINE__ << " condition:" << #cond << " failed\n" << endl; \
       exit(EXIT_FAILURE); \
    } \
} while (0)

class BinderWorkerService : public BBinder
{
public:
    BinderWorkerService() {}
    ~BinderWorkerService() {}
    virtual status_t onTransact(uint32_t code,
                                const Parcel& data, Parcel* reply,
                                uint32_t flags = 0) {
        (void)flags;
        (void)data;
        (void)reply;
        switch (code) {
        case BINDER_NOP:
            return NO_ERROR;
        default:
            return UNKNOWN_TRANSACTION;
        };
    }
};

class Pipe {
    int m_readFd;
    int m_writeFd;
    Pipe(int readFd, int writeFd) : m_readFd{readFd}, m_writeFd{writeFd} {}
    Pipe(const Pipe &) = delete;
    Pipe& operator=(const Pipe &) = delete;
    Pipe& operator=(const Pipe &&) = delete;
public:
    Pipe(Pipe&& rval) noexcept {
        m_readFd = rval.m_readFd;
        m_writeFd = rval.m_writeFd;
        rval.m_readFd = 0;
        rval.m_writeFd = 0;
    }
    ~Pipe() {
        if (m_readFd)
            close(m_readFd);
        if (m_writeFd)
            close(m_writeFd);
    }
    void signal() {
        bool val = true;
        int error = write(m_writeFd, &val, sizeof(val));
        ASSERT_TRUE(error >= 0);
    };
    void wait() {
        bool val = false;
        int error = read(m_readFd, &val, sizeof(val));
        ASSERT_TRUE(error >= 0);
    }
    template <typename T> void send(const T& v) {
        int error = write(m_writeFd, &v, sizeof(T));
        ASSERT_TRUE(error >= 0);
    }
    template <typename T> void recv(T& v) {
        int error = read(m_readFd, &v, sizeof(T));
        ASSERT_TRUE(error >= 0);
    }
    static tuple<Pipe, Pipe> createPipePair() {
        int a[2];
        int b[2];

        int error1 = pipe(a);
        int error2 = pipe(b);
        ASSERT_TRUE(error1 >= 0);
        ASSERT_TRUE(error2 >= 0);

        return make_tuple(Pipe(a[0], b[1]), Pipe(b[0], a[1]));
    }
};

static const uint32_t num_buckets = 128;
static uint64_t max_time_bucket = 50ull * 1000000;
static uint64_t time_per_bucket = max_time_bucket / num_buckets;

struct ProcResults {
    uint64_t m_worst = 0;
    uint32_t m_buckets[num_buckets] = {0};
    uint64_t m_transactions = 0;
    uint64_t m_long_transactions = 0;
    uint64_t m_total_time = 0;
    uint64_t m_best = max_time_bucket;

    void add_time(uint64_t time) {
        if (time > max_time_bucket) {
            m_long_transactions++;
        }
        m_buckets[min(time, max_time_bucket-1) / time_per_bucket] += 1;
        m_best = min(time, m_best);
        m_worst = max(time, m_worst);
        m_transactions += 1;
        m_total_time += time;
    }
    static ProcResults combine(const ProcResults& a, const ProcResults& b) {
        ProcResults ret;
        for (int i = 0; i < num_buckets; i++) {
            ret.m_buckets[i] = a.m_buckets[i] + b.m_buckets[i];
        }
        ret.m_worst = max(a.m_worst, b.m_worst);
        ret.m_best = min(a.m_best, b.m_best);
        ret.m_transactions = a.m_transactions + b.m_transactions;
        ret.m_long_transactions = a.m_long_transactions + b.m_long_transactions;
        ret.m_total_time = a.m_total_time + b.m_total_time;
        return ret;
    }
    void dump() {
        if (m_long_transactions > 0) {
            cout << (double)m_long_transactions / m_transactions << "% of transactions took longer "
                "than estimated max latency. Consider setting -m to be higher than "
                 << m_worst / 1000 << " microseconds" << endl;
        }

        double best = (double)m_best / 1.0E6;
        double worst = (double)m_worst / 1.0E6;
        double average = (double)m_total_time / m_transactions / 1.0E6;
        cout << "average:" << average << "ms worst:" << worst << "ms best:" << best << "ms" << endl;

        uint64_t cur_total = 0;
        float time_per_bucket_ms = time_per_bucket / 1.0E6;
        for (int i = 0; i < num_buckets; i++) {
            float cur_time = time_per_bucket_ms * i + 0.5f * time_per_bucket_ms;
            if ((cur_total < 0.5f * m_transactions) && (cur_total + m_buckets[i] >= 0.5f * m_transactions)) {
                cout << "50%: " << cur_time << " ";
            }
            if ((cur_total < 0.9f * m_transactions) && (cur_total + m_buckets[i] >= 0.9f * m_transactions)) {
                cout << "90%: " << cur_time << " ";
            }
            if ((cur_total < 0.95f * m_transactions) && (cur_total + m_buckets[i] >= 0.95f * m_transactions)) {
                cout << "95%: " << cur_time << " ";
            }
            if ((cur_total < 0.99f * m_transactions) && (cur_total + m_buckets[i] >= 0.99f * m_transactions)) {
                cout << "99%: " << cur_time << " ";
            }
            cur_total += m_buckets[i];
        }
        cout << endl;
    }
};

String16 generateServiceName(int num)
{
    char num_str[32];
    snprintf(num_str, sizeof(num_str), "%d", num);
    String16 serviceName = String16("binderWorker") + String16(num_str);
    return serviceName;
}

void worker_fx(int num,
               int worker_count,
               int iterations,
               int payload_size,
               bool cs_pair,
               Pipe p)
{
    // Create BinderWorkerService and for go.
    ProcessState::self()->startThreadPool();
    sp<IServiceManager> serviceMgr = defaultServiceManager();
    sp<BinderWorkerService> service = new BinderWorkerService;
    serviceMgr->addService(generateServiceName(num), service);

    srand(num);
    p.signal();
    p.wait();

    // If client/server pairs, then half the workers are
    // servers and half are clients
    int server_count = cs_pair ? worker_count / 2 : worker_count;

    // Get references to other binder services.
    cout << "Created BinderWorker" << num << endl;
    (void)worker_count;
    vector<sp<IBinder> > workers;
    for (int i = 0; i < server_count; i++) {
        if (num == i)
            continue;
        workers.push_back(serviceMgr->getService(generateServiceName(i)));
    }

    // Run the benchmark if client
    ProcResults results;
    chrono::time_point<chrono::high_resolution_clock> start, end;
    for (int i = 0; (!cs_pair || num >= server_count) && i < iterations; i++) {
        Parcel data, reply;
        int target = cs_pair ? num % server_count : rand() % workers.size();
        int sz = payload_size;

        while (sz >= sizeof(uint32_t)) {
            data.writeInt32(0);
            sz -= sizeof(uint32_t);
        }
        start = chrono::high_resolution_clock::now();
        status_t ret = workers[target]->transact(BINDER_NOP, data, &reply);
        end = chrono::high_resolution_clock::now();

        uint64_t cur_time = uint64_t(chrono::duration_cast<chrono::nanoseconds>(end - start).count());
        results.add_time(cur_time);

        if (ret != NO_ERROR) {
           cout << "thread " << num << " failed " << ret << "i : " << i << endl;
           exit(EXIT_FAILURE);
        }
    }

    // Signal completion to master and wait.
    p.signal();
    p.wait();

    // Send results to master and wait for go to exit.
    p.send(results);
    p.wait();

    exit(EXIT_SUCCESS);
}

Pipe make_worker(int num, int iterations, int worker_count, int payload_size, bool cs_pair)
{
    auto pipe_pair = Pipe::createPipePair();
    pid_t pid = fork();
    if (pid) {
        /* parent */
        return move(get<0>(pipe_pair));
    } else {
        /* child */
        worker_fx(num, worker_count, iterations, payload_size, cs_pair, move(get<1>(pipe_pair)));
        /* never get here */
        return move(get<0>(pipe_pair));
    }

}

void wait_all(vector<Pipe>& v)
{
    for (int i = 0; i < v.size(); i++) {
        v[i].wait();
    }
}

void signal_all(vector<Pipe>& v)
{
    for (int i = 0; i < v.size(); i++) {
        v[i].signal();
    }
}

void run_main(int iterations,
              int workers,
              int payload_size,
              int cs_pair,
              bool training_round=false)
{
    vector<Pipe> pipes;
    // Create all the workers and wait for them to spawn.
    for (int i = 0; i < workers; i++) {
        pipes.push_back(make_worker(i, iterations, workers, payload_size, cs_pair));
    }
    wait_all(pipes);

    // Run the workers and wait for completion.
    chrono::time_point<chrono::high_resolution_clock> start, end;
    cout << "waiting for workers to complete" << endl;
    start = chrono::high_resolution_clock::now();
    signal_all(pipes);
    wait_all(pipes);
    end = chrono::high_resolution_clock::now();

    // Calculate overall throughput.
    double iterations_per_sec = double(iterations * workers) / (chrono::duration_cast<chrono::nanoseconds>(end - start).count() / 1.0E9);
    cout << "iterations per sec: " << iterations_per_sec << endl;

    // Collect all results from the workers.
    cout << "collecting results" << endl;
    signal_all(pipes);
    ProcResults tot_results;
    for (int i = 0; i < workers; i++) {
        ProcResults tmp_results;
        pipes[i].recv(tmp_results);
        tot_results = ProcResults::combine(tot_results, tmp_results);
    }

    // Kill all the workers.
    cout << "killing workers" << endl;
    signal_all(pipes);
    for (int i = 0; i < workers; i++) {
        int status;
        wait(&status);
        if (status != 0) {
            cout << "nonzero child status" << status << endl;
        }
    }
    if (training_round) {
        // sets max_time_bucket to 2 * m_worst from the training round.
        // Also needs to adjust time_per_bucket accordingly.
        max_time_bucket = 2 * tot_results.m_worst;
        time_per_bucket = max_time_bucket / num_buckets;
        cout << "Max latency during training: " << tot_results.m_worst / 1.0E6 << "ms" << endl;
    } else {
            tot_results.dump();
    }
}

int main(int argc, char *argv[])
{
    int workers = 2;
    int iterations = 10000;
    int payload_size = 0;
    bool cs_pair = false;
    bool training_round = false;
    (void)argc;
    (void)argv;

    // Parse arguments.
    for (int i = 1; i < argc; i++) {
        if (string(argv[i]) == "--help") {
            cout << "Usage: binderThroughputTest [OPTIONS]" << endl;
            cout << "\t-i N    : Specify number of iterations." << endl;
            cout << "\t-m N    : Specify expected max latency in microseconds." << endl;
            cout << "\t-p      : Split workers into client/server pairs." << endl;
            cout << "\t-s N    : Specify payload size." << endl;
            cout << "\t-t N    : Run training round." << endl;
            cout << "\t-w N    : Specify total number of workers." << endl;
            return 0;
        }
        if (string(argv[i]) == "-w") {
            workers = atoi(argv[i+1]);
            i++;
            continue;
        }
        if (string(argv[i]) == "-i") {
            iterations = atoi(argv[i+1]);
            i++;
            continue;
        }
        if (string(argv[i]) == "-s") {
            payload_size = atoi(argv[i+1]);
            i++;
        }
        if (string(argv[i]) == "-p") {
            // client/server pairs instead of spreading
            // requests to all workers. If true, half
            // the workers become clients and half servers
            cs_pair = true;
        }
        if (string(argv[i]) == "-t") {
            // Run one training round before actually collecting data
            // to get an approximation of max latency.
            training_round = true;
        }
        if (string(argv[i]) == "-m") {
            // Caller specified the max latency in microseconds.
            // No need to run training round in this case.
            if (atoi(argv[i+1]) > 0) {
<<<<<<< HEAD
                max_time_bucket = strtoull(argv[i+1], (char **)nullptr, 10) * 1000;
=======
                max_time_bucket = strtoull(argv[i+1], (char **)NULL, 10) * 1000;
                time_per_bucket = max_time_bucket / num_buckets;
>>>>>>> 5c947cdf
                i++;
            } else {
                cout << "Max latency -m must be positive." << endl;
                exit(EXIT_FAILURE);
            }
        }
    }

    if (training_round) {
        cout << "Start training round" << endl;
        run_main(iterations, workers, payload_size, cs_pair, training_round=true);
        cout << "Completed training round" << endl << endl;
    }

    run_main(iterations, workers, payload_size, cs_pair);
    return 0;
}<|MERGE_RESOLUTION|>--- conflicted
+++ resolved
@@ -380,12 +380,8 @@
             // Caller specified the max latency in microseconds.
             // No need to run training round in this case.
             if (atoi(argv[i+1]) > 0) {
-<<<<<<< HEAD
                 max_time_bucket = strtoull(argv[i+1], (char **)nullptr, 10) * 1000;
-=======
-                max_time_bucket = strtoull(argv[i+1], (char **)NULL, 10) * 1000;
                 time_per_bucket = max_time_bucket / num_buckets;
->>>>>>> 5c947cdf
                 i++;
             } else {
                 cout << "Max latency -m must be positive." << endl;
