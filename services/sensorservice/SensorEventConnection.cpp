--- conflicted
+++ resolved
@@ -452,8 +452,6 @@
     bool success = true;
     const auto iter = mHandleToAppOp.find(event.sensor);
     if (iter != mHandleToAppOp.end()) {
-<<<<<<< HEAD
-=======
         if (mTargetSdk == kTargetSdkUnknown) {
             // getTargetSdkVersion returns -1 if it fails so this operation should only be run once
             // per connection and then cached. Perform this here as opposed to in the constructor to
@@ -462,7 +460,6 @@
             mTargetSdk = SensorService::getTargetSdkVersion(mOpPackageName);
         }
 
->>>>>>> 9243c105
         // Special handling for step count/detect backwards compatibility: if the app's target SDK
         // is pre-Q, still permit delivering events to the app even if permission isn't granted
         // (since this permission was only introduced in Q)
