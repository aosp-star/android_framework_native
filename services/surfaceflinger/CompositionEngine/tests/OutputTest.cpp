--- conflicted
+++ resolved
@@ -847,7 +847,6 @@
 
         mRefreshArgs.updatingOutputGeometryThisFrame = true;
 
-<<<<<<< HEAD
         mCoverageAboveCoveredLayersToSet = Region(Rect(0, 0, 10, 10));
 
         EXPECT_CALL(mOutput, collectVisibleLayers(Ref(mRefreshArgs), _))
@@ -865,27 +864,6 @@
     static const ui::Transform kRotate90Transform;
     static const Rect kOutputBounds;
 
-=======
-        EXPECT_CALL(mOutput, getOutputLayerCount()).WillRepeatedly(Return(2u));
-        EXPECT_CALL(mOutput, getOutputLayerOrderedByZByIndex(0u))
-                .WillRepeatedly(Return(&mOutputLayer1));
-        EXPECT_CALL(mOutput, getOutputLayerOrderedByZByIndex(1u))
-                .WillRepeatedly(Return(&mOutputLayer2));
-        EXPECT_CALL(mOutput, getCompositionEngine()).WillRepeatedly(ReturnRef(mCompositionEngine));
-        EXPECT_CALL(mCompositionEngine, getRenderEngine()).WillRepeatedly(ReturnRef(mRenderEngine));
-        EXPECT_CALL(mCompositionEngine, getTimeStats())
-                .WillRepeatedly(ReturnRef(*mTimeStats.get()));
-    }
-
-    StrictMock<mock::CompositionEngine> mCompositionEngine;
-    StrictMock<renderengine::mock::RenderEngine> mRenderEngine;
-    // TODO: make this is a proper mock.
-    std::shared_ptr<TimeStats> mTimeStats = std::make_shared<android::impl::TimeStats>();
-    mock::DisplayColorProfile* mDisplayColorProfile = new StrictMock<mock::DisplayColorProfile>();
-    mock::RenderSurface* mRenderSurface = new StrictMock<mock::RenderSurface>();
-    StrictMock<mock::OutputLayer> mOutputLayer1;
-    StrictMock<mock::OutputLayer> mOutputLayer2;
->>>>>>> e4034bba
     StrictMock<OutputPartialMock> mOutput;
     CompositionRefreshArgs mRefreshArgs;
     LayerFESet mGeomSnapshots;
@@ -2733,10 +2711,14 @@
                 .WillRepeatedly(Return(&mOutputLayer2));
         EXPECT_CALL(mOutput, getCompositionEngine()).WillRepeatedly(ReturnRef(mCompositionEngine));
         EXPECT_CALL(mCompositionEngine, getRenderEngine()).WillRepeatedly(ReturnRef(mRenderEngine));
+        EXPECT_CALL(mCompositionEngine, getTimeStats())
+                .WillRepeatedly(ReturnRef(*mTimeStats.get()));
     }
 
     StrictMock<mock::CompositionEngine> mCompositionEngine;
     StrictMock<renderengine::mock::RenderEngine> mRenderEngine;
+    // TODO: make this is a proper mock.
+    std::shared_ptr<TimeStats> mTimeStats = std::make_shared<android::impl::TimeStats>();
     mock::DisplayColorProfile* mDisplayColorProfile = new StrictMock<mock::DisplayColorProfile>();
     mock::RenderSurface* mRenderSurface = new StrictMock<mock::RenderSurface>();
     StrictMock<mock::OutputLayer> mOutputLayer1;
