/*
 * Copyright (C) 2007 The Android Open Source Project
 *
 * Licensed under the Apache License, Version 2.0 (the "License");
 * you may not use this file except in compliance with the License.
 * You may obtain a copy of the License at
 *
 *      http://www.apache.org/licenses/LICENSE-2.0
 *
 * Unless required by applicable law or agreed to in writing, software
 * distributed under the License is distributed on an "AS IS" BASIS,
 * WITHOUT WARRANTIES OR CONDITIONS OF ANY KIND, either express or implied.
 * See the License for the specific language governing permissions and
 * limitations under the License.
 */

// #define LOG_NDEBUG 0
#define ATRACE_TAG ATRACE_TAG_GRAPHICS

#include <stdint.h>
#include <sys/types.h>
#include <algorithm>
#include <errno.h>
#include <math.h>
#include <mutex>
#include <dlfcn.h>
#include <inttypes.h>
#include <stdatomic.h>
#include <optional>

#include <cutils/properties.h>
#include <log/log.h>

#include <binder/IPCThreadState.h>
#include <binder/IServiceManager.h>
#include <binder/PermissionCache.h>

#include <dvr/vr_flinger.h>

#include <ui/DebugUtils.h>
#include <ui/DisplayInfo.h>
#include <ui/DisplayStatInfo.h>

#include <gui/BufferQueue.h>
#include <gui/GuiConfig.h>
#include <gui/IDisplayEventConnection.h>
#include <gui/LayerDebugInfo.h>
#include <gui/Surface.h>

#include <ui/GraphicBufferAllocator.h>
#include <ui/PixelFormat.h>
#include <ui/UiConfig.h>

#include <utils/misc.h>
#include <utils/String8.h>
#include <utils/String16.h>
#include <utils/StopWatch.h>
#include <utils/Timers.h>
#include <utils/Trace.h>

#include <private/android_filesystem_config.h>
#include <private/gui/SyncFeatures.h>

#include "BufferLayer.h"
#include "Client.h"
#include "ColorLayer.h"
#include "Colorizer.h"
#include "ContainerLayer.h"
#include "DdmConnection.h"
#include "DispSync.h"
#include "DisplayDevice.h"
#include "EventControlThread.h"
#include "EventThread.h"
#include "Layer.h"
#include "LayerVector.h"
#include "MonitoredProducer.h"
#include "SurfaceFlinger.h"
#include "clz.h"

#include "DisplayHardware/ComposerHal.h"
#include "DisplayHardware/DisplayIdentification.h"
#include "DisplayHardware/FramebufferSurface.h"
#include "DisplayHardware/HWComposer.h"
#include "DisplayHardware/VirtualDisplaySurface.h"

#include "Effects/Daltonizer.h"

#include "RenderEngine/RenderEngine.h"
#include <cutils/compiler.h>

#include <android/hardware/configstore/1.0/ISurfaceFlingerConfigs.h>
#include <configstore/Utils.h>

#include <layerproto/LayerProtoParser.h>

#define DISPLAY_COUNT       1

/*
 * DEBUG_SCREENSHOTS: set to true to check that screenshots are not all
 * black pixels.
 */
#define DEBUG_SCREENSHOTS   false

namespace android {

using namespace android::hardware::configstore;
using namespace android::hardware::configstore::V1_0;
using ui::ColorMode;
using ui::Dataspace;
using ui::Hdr;
using ui::RenderIntent;

namespace {
class ConditionalLock {
public:
    ConditionalLock(Mutex& mutex, bool lock) : mMutex(mutex), mLocked(lock) {
        if (lock) {
            mMutex.lock();
        }
    }
    ~ConditionalLock() { if (mLocked) mMutex.unlock(); }
private:
    Mutex& mMutex;
    bool mLocked;
};
}  // namespace anonymous

// ---------------------------------------------------------------------------

const String16 sHardwareTest("android.permission.HARDWARE_TEST");
const String16 sAccessSurfaceFlinger("android.permission.ACCESS_SURFACE_FLINGER");
const String16 sReadFramebuffer("android.permission.READ_FRAME_BUFFER");
const String16 sDump("android.permission.DUMP");

// ---------------------------------------------------------------------------
int64_t SurfaceFlinger::vsyncPhaseOffsetNs;
int64_t SurfaceFlinger::sfVsyncPhaseOffsetNs;
int64_t SurfaceFlinger::dispSyncPresentTimeOffset;
bool SurfaceFlinger::useHwcForRgbToYuv;
uint64_t SurfaceFlinger::maxVirtualDisplaySize;
bool SurfaceFlinger::hasSyncFramework;
bool SurfaceFlinger::useVrFlinger;
int64_t SurfaceFlinger::maxFrameBufferAcquiredBuffers;
// TODO(courtneygo): Rename hasWideColorDisplay to clarify its actual meaning.
bool SurfaceFlinger::hasWideColorDisplay;


std::string getHwcServiceName() {
    char value[PROPERTY_VALUE_MAX] = {};
    property_get("debug.sf.hwc_service_name", value, "default");
    ALOGI("Using HWComposer service: '%s'", value);
    return std::string(value);
}

bool useTrebleTestingOverride() {
    char value[PROPERTY_VALUE_MAX] = {};
    property_get("debug.sf.treble_testing_override", value, "false");
    ALOGI("Treble testing override: '%s'", value);
    return std::string(value) == "true";
}

DisplayColorSetting toDisplayColorSetting(int value) {
    switch(value) {
        case 0:
            return DisplayColorSetting::MANAGED;
        case 1:
            return DisplayColorSetting::UNMANAGED;
        case 2:
            return DisplayColorSetting::ENHANCED;
        default:
            return DisplayColorSetting::MANAGED;
    }
}

std::string decodeDisplayColorSetting(DisplayColorSetting displayColorSetting) {
    switch(displayColorSetting) {
        case DisplayColorSetting::MANAGED:
            return std::string("Natural Mode");
        case DisplayColorSetting::UNMANAGED:
            return std::string("Saturated Mode");
        case DisplayColorSetting::ENHANCED:
            return std::string("Auto Color Mode");
    }
    return std::string("Unknown Display Color Setting");
}

NativeWindowSurface::~NativeWindowSurface() = default;

namespace impl {

class NativeWindowSurface final : public android::NativeWindowSurface {
public:
    static std::unique_ptr<android::NativeWindowSurface> create(
            const sp<IGraphicBufferProducer>& producer) {
        return std::make_unique<NativeWindowSurface>(producer);
    }

    explicit NativeWindowSurface(const sp<IGraphicBufferProducer>& producer)
          : surface(new Surface(producer, false)) {}

    ~NativeWindowSurface() override = default;

private:
    sp<ANativeWindow> getNativeWindow() const override { return surface; }

    void preallocateBuffers() override { surface->allocateBuffers(); }

    sp<Surface> surface;
};

} // namespace impl

SurfaceFlingerBE::SurfaceFlingerBE()
      : mHwcServiceName(getHwcServiceName()),
        mRenderEngine(nullptr),
        mFrameBuckets(),
        mTotalTime(0),
        mLastSwapTime(0),
        mComposerSequenceId(0) {
}

SurfaceFlinger::SurfaceFlinger(SurfaceFlinger::SkipInitializationTag)
      : BnSurfaceComposer(),
        mTransactionFlags(0),
        mTransactionPending(false),
        mAnimTransactionPending(false),
        mLayersRemoved(false),
        mLayersAdded(false),
        mRepaintEverything(0),
        mBootTime(systemTime()),
        mBuiltinDisplays(),
        mVisibleRegionsDirty(false),
        mGeometryInvalid(false),
        mAnimCompositionPending(false),
        mDebugRegion(0),
        mDebugDDMS(0),
        mDebugDisableHWC(0),
        mDebugDisableTransformHint(0),
        mDebugInSwapBuffers(0),
        mLastSwapBufferTime(0),
        mDebugInTransaction(0),
        mLastTransactionTime(0),
        mBootFinished(false),
        mForceFullDamage(false),
        mPrimaryDispSync("PrimaryDispSync"),
        mPrimaryHWVsyncEnabled(false),
        mHWVsyncAvailable(false),
        mHasPoweredOff(false),
        mNumLayers(0),
        mVrFlingerRequestsDisplay(false),
        mMainThreadId(std::this_thread::get_id()),
        mCreateBufferQueue(&BufferQueue::createBufferQueue),
        mCreateNativeWindowSurface(&impl::NativeWindowSurface::create) {}

SurfaceFlinger::SurfaceFlinger() : SurfaceFlinger(SkipInitialization) {
    ALOGI("SurfaceFlinger is starting");

    vsyncPhaseOffsetNs = getInt64< ISurfaceFlingerConfigs,
            &ISurfaceFlingerConfigs::vsyncEventPhaseOffsetNs>(1000000);

    sfVsyncPhaseOffsetNs = getInt64< ISurfaceFlingerConfigs,
            &ISurfaceFlingerConfigs::vsyncSfEventPhaseOffsetNs>(1000000);

    hasSyncFramework = getBool< ISurfaceFlingerConfigs,
            &ISurfaceFlingerConfigs::hasSyncFramework>(true);

    dispSyncPresentTimeOffset = getInt64< ISurfaceFlingerConfigs,
            &ISurfaceFlingerConfigs::presentTimeOffsetFromVSyncNs>(0);

    useHwcForRgbToYuv = getBool< ISurfaceFlingerConfigs,
            &ISurfaceFlingerConfigs::useHwcForRGBtoYUV>(false);

    maxVirtualDisplaySize = getUInt64<ISurfaceFlingerConfigs,
            &ISurfaceFlingerConfigs::maxVirtualDisplaySize>(0);

    // Vr flinger is only enabled on Daydream ready devices.
    useVrFlinger = getBool< ISurfaceFlingerConfigs,
            &ISurfaceFlingerConfigs::useVrFlinger>(false);

    maxFrameBufferAcquiredBuffers = getInt64< ISurfaceFlingerConfigs,
            &ISurfaceFlingerConfigs::maxFrameBufferAcquiredBuffers>(2);

    hasWideColorDisplay =
            getBool<ISurfaceFlingerConfigs, &ISurfaceFlingerConfigs::hasWideColorDisplay>(false);

    mPrimaryDispSync.init(SurfaceFlinger::hasSyncFramework, SurfaceFlinger::dispSyncPresentTimeOffset);

    // debugging stuff...
    char value[PROPERTY_VALUE_MAX];

    property_get("ro.bq.gpu_to_cpu_unsupported", value, "0");
    mGpuToCpuSupported = !atoi(value);

    property_get("debug.sf.showupdates", value, "0");
    mDebugRegion = atoi(value);

    property_get("debug.sf.ddms", value, "0");
    mDebugDDMS = atoi(value);
    if (mDebugDDMS) {
        if (!startDdmConnection()) {
            // start failed, and DDMS debugging not enabled
            mDebugDDMS = 0;
        }
    }
    ALOGI_IF(mDebugRegion, "showupdates enabled");
    ALOGI_IF(mDebugDDMS, "DDMS debugging enabled");

    property_get("debug.sf.disable_backpressure", value, "0");
    mPropagateBackpressure = !atoi(value);
    ALOGI_IF(!mPropagateBackpressure, "Disabling backpressure propagation");

    property_get("debug.sf.enable_hwc_vds", value, "0");
    mUseHwcVirtualDisplays = atoi(value);
    ALOGI_IF(!mUseHwcVirtualDisplays, "Enabling HWC virtual displays");

    property_get("ro.sf.disable_triple_buffer", value, "1");
    mLayerTripleBufferingDisabled = atoi(value);
    ALOGI_IF(mLayerTripleBufferingDisabled, "Disabling Triple Buffering");

    const size_t defaultListSize = MAX_LAYERS;
    auto listSize = property_get_int32("debug.sf.max_igbp_list_size", int32_t(defaultListSize));
    mMaxGraphicBufferProducerListSize = (listSize > 0) ? size_t(listSize) : defaultListSize;

    property_get("debug.sf.early_phase_offset_ns", value, "0");
    const int earlyWakeupOffsetOffsetNs = atoi(value);
    ALOGI_IF(earlyWakeupOffsetOffsetNs != 0, "Enabling separate early offset");
    mVsyncModulator.setPhaseOffsets(sfVsyncPhaseOffsetNs - earlyWakeupOffsetOffsetNs,
            sfVsyncPhaseOffsetNs);

    // We should be reading 'persist.sys.sf.color_saturation' here
    // but since /data may be encrypted, we need to wait until after vold
    // comes online to attempt to read the property. The property is
    // instead read after the boot animation

    if (useTrebleTestingOverride()) {
        // Without the override SurfaceFlinger cannot connect to HIDL
        // services that are not listed in the manifests.  Considered
        // deriving the setting from the set service name, but it
        // would be brittle if the name that's not 'default' is used
        // for production purposes later on.
        setenv("TREBLE_TESTING_OVERRIDE", "true", true);
    }
}

void SurfaceFlinger::onFirstRef()
{
    mEventQueue->init(this);
}

SurfaceFlinger::~SurfaceFlinger()
{
}

void SurfaceFlinger::binderDied(const wp<IBinder>& /* who */)
{
    // the window manager died on us. prepare its eulogy.

    // restore initial conditions (default device unblank, etc)
    initializeDisplays();

    // restart the boot-animation
    startBootAnim();
}

static sp<ISurfaceComposerClient> initClient(const sp<Client>& client) {
    status_t err = client->initCheck();
    if (err == NO_ERROR) {
        return client;
    }
    return nullptr;
}

sp<ISurfaceComposerClient> SurfaceFlinger::createConnection() {
    return initClient(new Client(this));
}

sp<ISurfaceComposerClient> SurfaceFlinger::createScopedConnection(
        const sp<IGraphicBufferProducer>& gbp) {
    if (authenticateSurfaceTexture(gbp) == false) {
        return nullptr;
    }
    const auto& layer = (static_cast<MonitoredProducer*>(gbp.get()))->getLayer();
    if (layer == nullptr) {
        return nullptr;
    }

   return initClient(new Client(this, layer));
}

sp<IBinder> SurfaceFlinger::createDisplay(const String8& displayName,
        bool secure)
{
    class DisplayToken : public BBinder {
        sp<SurfaceFlinger> flinger;
        virtual ~DisplayToken() {
             // no more references, this display must be terminated
             Mutex::Autolock _l(flinger->mStateLock);
             flinger->mCurrentState.displays.removeItem(this);
             flinger->setTransactionFlags(eDisplayTransactionNeeded);
         }
     public:
        explicit DisplayToken(const sp<SurfaceFlinger>& flinger)
            : flinger(flinger) {
        }
    };

    sp<BBinder> token = new DisplayToken(this);

    Mutex::Autolock _l(mStateLock);
    DisplayDeviceState info;
    info.type = DisplayDevice::DISPLAY_VIRTUAL;
    info.displayName = displayName;
    info.isSecure = secure;
    mCurrentState.displays.add(token, info);
    mInterceptor->saveDisplayCreation(info);
    return token;
}

void SurfaceFlinger::destroyDisplay(const sp<IBinder>& display) {
    Mutex::Autolock _l(mStateLock);

    ssize_t idx = mCurrentState.displays.indexOfKey(display);
    if (idx < 0) {
        ALOGW("destroyDisplay: invalid display token");
        return;
    }

    const DisplayDeviceState& info(mCurrentState.displays.valueAt(idx));
    if (!info.isVirtual()) {
        ALOGE("destroyDisplay called for non-virtual display");
        return;
    }
    mInterceptor->saveDisplayDeletion(info.sequenceId);
    mCurrentState.displays.removeItemsAt(idx);
    setTransactionFlags(eDisplayTransactionNeeded);
}

sp<IBinder> SurfaceFlinger::getBuiltInDisplay(int32_t id) {
    if (uint32_t(id) >= DisplayDevice::NUM_BUILTIN_DISPLAY_TYPES) {
        ALOGE("getDefaultDisplay: id=%d is not a valid default display id", id);
        return nullptr;
    }
    return mBuiltinDisplays[id];
}

void SurfaceFlinger::bootFinished()
{
    if (mStartPropertySetThread->join() != NO_ERROR) {
        ALOGE("Join StartPropertySetThread failed!");
    }
    const nsecs_t now = systemTime();
    const nsecs_t duration = now - mBootTime;
    ALOGI("Boot is finished (%ld ms)", long(ns2ms(duration)) );

    // wait patiently for the window manager death
    const String16 name("window");
    sp<IBinder> window(defaultServiceManager()->getService(name));
    if (window != 0) {
        window->linkToDeath(static_cast<IBinder::DeathRecipient*>(this));
    }

    if (mVrFlinger) {
      mVrFlinger->OnBootFinished();
    }

    // stop boot animation
    // formerly we would just kill the process, but we now ask it to exit so it
    // can choose where to stop the animation.
    property_set("service.bootanim.exit", "1");

    const int LOGTAG_SF_STOP_BOOTANIM = 60110;
    LOG_EVENT_LONG(LOGTAG_SF_STOP_BOOTANIM,
                   ns2ms(systemTime(SYSTEM_TIME_MONOTONIC)));

    sp<LambdaMessage> readProperties = new LambdaMessage([&]() {
        readPersistentProperties();
    });
    postMessageAsync(readProperties);
}

void SurfaceFlinger::deleteTextureAsync(uint32_t texture) {
    class MessageDestroyGLTexture : public MessageBase {
        RE::RenderEngine& engine;
        uint32_t texture;
    public:
        MessageDestroyGLTexture(RE::RenderEngine& engine, uint32_t texture)
              : engine(engine), texture(texture) {}
        virtual bool handler() {
            engine.deleteTextures(1, &texture);
            return true;
        }
    };
    postMessageAsync(new MessageDestroyGLTexture(getRenderEngine(), texture));
}

class DispSyncSource final : public VSyncSource, private DispSync::Callback {
public:
    DispSyncSource(DispSync* dispSync, nsecs_t phaseOffset, bool traceVsync,
        const char* name) :
            mName(name),
            mValue(0),
            mTraceVsync(traceVsync),
            mVsyncOnLabel(String8::format("VsyncOn-%s", name)),
            mVsyncEventLabel(String8::format("VSYNC-%s", name)),
            mDispSync(dispSync),
            mCallbackMutex(),
            mVsyncMutex(),
            mPhaseOffset(phaseOffset),
            mEnabled(false) {}

    ~DispSyncSource() override = default;

    void setVSyncEnabled(bool enable) override {
        Mutex::Autolock lock(mVsyncMutex);
        if (enable) {
            status_t err = mDispSync->addEventListener(mName, mPhaseOffset,
                    static_cast<DispSync::Callback*>(this));
            if (err != NO_ERROR) {
                ALOGE("error registering vsync callback: %s (%d)",
                        strerror(-err), err);
            }
            //ATRACE_INT(mVsyncOnLabel.string(), 1);
        } else {
            status_t err = mDispSync->removeEventListener(
                    static_cast<DispSync::Callback*>(this));
            if (err != NO_ERROR) {
                ALOGE("error unregistering vsync callback: %s (%d)",
                        strerror(-err), err);
            }
            //ATRACE_INT(mVsyncOnLabel.string(), 0);
        }
        mEnabled = enable;
    }

    void setCallback(VSyncSource::Callback* callback) override{
        Mutex::Autolock lock(mCallbackMutex);
        mCallback = callback;
    }

    void setPhaseOffset(nsecs_t phaseOffset) override {
        Mutex::Autolock lock(mVsyncMutex);

        // Normalize phaseOffset to [0, period)
        auto period = mDispSync->getPeriod();
        phaseOffset %= period;
        if (phaseOffset < 0) {
            // If we're here, then phaseOffset is in (-period, 0). After this
            // operation, it will be in (0, period)
            phaseOffset += period;
        }
        mPhaseOffset = phaseOffset;

        // If we're not enabled, we don't need to mess with the listeners
        if (!mEnabled) {
            return;
        }

        status_t err = mDispSync->changePhaseOffset(static_cast<DispSync::Callback*>(this),
                mPhaseOffset);
        if (err != NO_ERROR) {
            ALOGE("error changing vsync offset: %s (%d)",
                    strerror(-err), err);
        }
    }

private:
    virtual void onDispSyncEvent(nsecs_t when) {
        VSyncSource::Callback* callback;
        {
            Mutex::Autolock lock(mCallbackMutex);
            callback = mCallback;

            if (mTraceVsync) {
                mValue = (mValue + 1) % 2;
                ATRACE_INT(mVsyncEventLabel.string(), mValue);
            }
        }

        if (callback != nullptr) {
            callback->onVSyncEvent(when);
        }
    }

    const char* const mName;

    int mValue;

    const bool mTraceVsync;
    const String8 mVsyncOnLabel;
    const String8 mVsyncEventLabel;

    DispSync* mDispSync;

    Mutex mCallbackMutex; // Protects the following
    VSyncSource::Callback* mCallback = nullptr;

    Mutex mVsyncMutex; // Protects the following
    nsecs_t mPhaseOffset;
    bool mEnabled;
};

class InjectVSyncSource final : public VSyncSource {
public:
    InjectVSyncSource() = default;
    ~InjectVSyncSource() override = default;

    void setCallback(VSyncSource::Callback* callback) override {
        std::lock_guard<std::mutex> lock(mCallbackMutex);
        mCallback = callback;
    }

    void onInjectSyncEvent(nsecs_t when) {
        std::lock_guard<std::mutex> lock(mCallbackMutex);
        if (mCallback) {
            mCallback->onVSyncEvent(when);
        }
    }

    void setVSyncEnabled(bool) override {}
    void setPhaseOffset(nsecs_t) override {}

private:
    std::mutex mCallbackMutex; // Protects the following
    VSyncSource::Callback* mCallback = nullptr;
};

// Do not call property_set on main thread which will be blocked by init
// Use StartPropertySetThread instead.
void SurfaceFlinger::init() {
    ALOGI(  "SurfaceFlinger's main thread ready to run. "
            "Initializing graphics H/W...");

    ALOGI("Phase offest NS: %" PRId64 "", vsyncPhaseOffsetNs);

    Mutex::Autolock _l(mStateLock);

    // start the EventThread
    mEventThreadSource =
            std::make_unique<DispSyncSource>(&mPrimaryDispSync, SurfaceFlinger::vsyncPhaseOffsetNs,
                                             true, "app");
    mEventThread = std::make_unique<impl::EventThread>(mEventThreadSource.get(),
                                                       [this]() { resyncWithRateLimit(); },
                                                       impl::EventThread::InterceptVSyncsCallback(),
                                                       "appEventThread");
    mSfEventThreadSource =
            std::make_unique<DispSyncSource>(&mPrimaryDispSync,
                                             SurfaceFlinger::sfVsyncPhaseOffsetNs, true, "sf");

    mSFEventThread =
            std::make_unique<impl::EventThread>(mSfEventThreadSource.get(),
                                                [this]() { resyncWithRateLimit(); },
                                                [this](nsecs_t timestamp) {
                                                    mInterceptor->saveVSyncEvent(timestamp);
                                                },
                                                "sfEventThread");
    mEventQueue->setEventThread(mSFEventThread.get());
    mVsyncModulator.setEventThread(mSFEventThread.get());

    // Get a RenderEngine for the given display / config (can't fail)
    getBE().mRenderEngine =
            RE::impl::RenderEngine::create(HAL_PIXEL_FORMAT_RGBA_8888,
                                           hasWideColorDisplay
                                                   ? RE::RenderEngine::WIDE_COLOR_SUPPORT
                                                   : 0);
    LOG_ALWAYS_FATAL_IF(getBE().mRenderEngine == nullptr, "couldn't create RenderEngine");

    LOG_ALWAYS_FATAL_IF(mVrFlingerRequestsDisplay,
            "Starting with vr flinger active is not currently supported.");
    getBE().mHwc.reset(
            new HWComposer(std::make_unique<Hwc2::impl::Composer>(getBE().mHwcServiceName)));
    getBE().mHwc->registerCallback(this, getBE().mComposerSequenceId);
    // Process any initial hotplug and resulting display changes.
    processDisplayHotplugEventsLocked();
    LOG_ALWAYS_FATAL_IF(!getBE().mHwc->isConnected(HWC_DISPLAY_PRIMARY),
            "Registered composer callback but didn't create the default primary display");

    // make the default display GLContext current so that we can create textures
    // when creating Layers (which may happens before we render something)
    getDefaultDisplayDeviceLocked()->makeCurrent();

    if (useVrFlinger) {
        auto vrFlingerRequestDisplayCallback = [this] (bool requestDisplay) {
            // This callback is called from the vr flinger dispatch thread. We
            // need to call signalTransaction(), which requires holding
            // mStateLock when we're not on the main thread. Acquiring
            // mStateLock from the vr flinger dispatch thread might trigger a
            // deadlock in surface flinger (see b/66916578), so post a message
            // to be handled on the main thread instead.
            sp<LambdaMessage> message = new LambdaMessage([=]() {
                ALOGI("VR request display mode: requestDisplay=%d", requestDisplay);
                mVrFlingerRequestsDisplay = requestDisplay;
                signalTransaction();
            });
            postMessageAsync(message);
        };
        mVrFlinger = dvr::VrFlinger::Create(getBE().mHwc->getComposer(),
                getBE().mHwc->getHwcDisplayId(HWC_DISPLAY_PRIMARY).value_or(0),
                vrFlingerRequestDisplayCallback);
        if (!mVrFlinger) {
            ALOGE("Failed to start vrflinger");
        }
    }

    mEventControlThread = std::make_unique<impl::EventControlThread>(
            [this](bool enabled) { setVsyncEnabled(HWC_DISPLAY_PRIMARY, enabled); });

    // initialize our drawing state
    mDrawingState = mCurrentState;

    // set initial conditions (e.g. unblank default device)
    initializeDisplays();

    getBE().mRenderEngine->primeCache();

    // Inform native graphics APIs whether the present timestamp is supported:
    if (getHwComposer().hasCapability(
            HWC2::Capability::PresentFenceIsNotReliable)) {
        mStartPropertySetThread = new StartPropertySetThread(false);
    } else {
        mStartPropertySetThread = new StartPropertySetThread(true);
    }

    if (mStartPropertySetThread->Start() != NO_ERROR) {
        ALOGE("Run StartPropertySetThread failed!");
    }

    mLegacySrgbSaturationMatrix = getBE().mHwc->getDataspaceSaturationMatrix(HWC_DISPLAY_PRIMARY,
            Dataspace::SRGB_LINEAR);

    ALOGV("Done initializing");
}

void SurfaceFlinger::readPersistentProperties() {
    Mutex::Autolock _l(mStateLock);

    char value[PROPERTY_VALUE_MAX];

    property_get("persist.sys.sf.color_saturation", value, "1.0");
    mGlobalSaturationFactor = atof(value);
    updateColorMatrixLocked();
    ALOGV("Saturation is set to %.2f", mGlobalSaturationFactor);

    property_get("persist.sys.sf.native_mode", value, "0");
    mDisplayColorSetting = toDisplayColorSetting(atoi(value));
    ALOGV("Display Color Setting is set to %s.",
          decodeDisplayColorSetting(mDisplayColorSetting).c_str());
}

void SurfaceFlinger::startBootAnim() {
    // Start boot animation service by setting a property mailbox
    // if property setting thread is already running, Start() will be just a NOP
    mStartPropertySetThread->Start();
    // Wait until property was set
    if (mStartPropertySetThread->join() != NO_ERROR) {
        ALOGE("Join StartPropertySetThread failed!");
    }
}

size_t SurfaceFlinger::getMaxTextureSize() const {
    return getBE().mRenderEngine->getMaxTextureSize();
}

size_t SurfaceFlinger::getMaxViewportDims() const {
    return getBE().mRenderEngine->getMaxViewportDims();
}

// ----------------------------------------------------------------------------

bool SurfaceFlinger::authenticateSurfaceTexture(
        const sp<IGraphicBufferProducer>& bufferProducer) const {
    Mutex::Autolock _l(mStateLock);
    return authenticateSurfaceTextureLocked(bufferProducer);
}

bool SurfaceFlinger::authenticateSurfaceTextureLocked(
        const sp<IGraphicBufferProducer>& bufferProducer) const {
    sp<IBinder> surfaceTextureBinder(IInterface::asBinder(bufferProducer));
    return mGraphicBufferProducerList.count(surfaceTextureBinder.get()) > 0;
}

status_t SurfaceFlinger::getSupportedFrameTimestamps(
        std::vector<FrameEvent>* outSupported) const {
    *outSupported = {
        FrameEvent::REQUESTED_PRESENT,
        FrameEvent::ACQUIRE,
        FrameEvent::LATCH,
        FrameEvent::FIRST_REFRESH_START,
        FrameEvent::LAST_REFRESH_START,
        FrameEvent::GPU_COMPOSITION_DONE,
        FrameEvent::DEQUEUE_READY,
        FrameEvent::RELEASE,
    };
    ConditionalLock _l(mStateLock,
            std::this_thread::get_id() != mMainThreadId);
    if (!getHwComposer().hasCapability(
            HWC2::Capability::PresentFenceIsNotReliable)) {
        outSupported->push_back(FrameEvent::DISPLAY_PRESENT);
    }
    return NO_ERROR;
}

status_t SurfaceFlinger::getDisplayConfigs(const sp<IBinder>& display,
        Vector<DisplayInfo>* configs) {
    if (configs == nullptr || display.get() == nullptr) {
        return BAD_VALUE;
    }

    if (!display.get())
        return NAME_NOT_FOUND;

    int32_t type = NAME_NOT_FOUND;
    for (int i=0 ; i<DisplayDevice::NUM_BUILTIN_DISPLAY_TYPES ; i++) {
        if (display == mBuiltinDisplays[i]) {
            type = i;
            break;
        }
    }

    if (type < 0) {
        return type;
    }

    // TODO: Not sure if display density should handled by SF any longer
    class Density {
        static int getDensityFromProperty(char const* propName) {
            char property[PROPERTY_VALUE_MAX];
            int density = 0;
            if (property_get(propName, property, nullptr) > 0) {
                density = atoi(property);
            }
            return density;
        }
    public:
        static int getEmuDensity() {
            return getDensityFromProperty("qemu.sf.lcd_density"); }
        static int getBuildDensity()  {
            return getDensityFromProperty("ro.sf.lcd_density"); }
    };

    configs->clear();

    ConditionalLock _l(mStateLock,
            std::this_thread::get_id() != mMainThreadId);
    for (const auto& hwConfig : getHwComposer().getConfigs(type)) {
        DisplayInfo info = DisplayInfo();

        float xdpi = hwConfig->getDpiX();
        float ydpi = hwConfig->getDpiY();

        if (type == DisplayDevice::DISPLAY_PRIMARY) {
            // The density of the device is provided by a build property
            float density = Density::getBuildDensity() / 160.0f;
            if (density == 0) {
                // the build doesn't provide a density -- this is wrong!
                // use xdpi instead
                ALOGE("ro.sf.lcd_density must be defined as a build property");
                density = xdpi / 160.0f;
            }
            if (Density::getEmuDensity()) {
                // if "qemu.sf.lcd_density" is specified, it overrides everything
                xdpi = ydpi = density = Density::getEmuDensity();
                density /= 160.0f;
            }
            info.density = density;

            // TODO: this needs to go away (currently needed only by webkit)
            sp<const DisplayDevice> hw(getDefaultDisplayDeviceLocked());
            info.orientation = hw ? hw->getOrientation() : 0;
        } else {
            // TODO: where should this value come from?
            static const int TV_DENSITY = 213;
            info.density = TV_DENSITY / 160.0f;
            info.orientation = 0;
        }

        info.w = hwConfig->getWidth();
        info.h = hwConfig->getHeight();
        info.xdpi = xdpi;
        info.ydpi = ydpi;
        info.fps = 1e9 / hwConfig->getVsyncPeriod();
        info.appVsyncOffset = vsyncPhaseOffsetNs;

        // This is how far in advance a buffer must be queued for
        // presentation at a given time.  If you want a buffer to appear
        // on the screen at time N, you must submit the buffer before
        // (N - presentationDeadline).
        //
        // Normally it's one full refresh period (to give SF a chance to
        // latch the buffer), but this can be reduced by configuring a
        // DispSync offset.  Any additional delays introduced by the hardware
        // composer or panel must be accounted for here.
        //
        // We add an additional 1ms to allow for processing time and
        // differences between the ideal and actual refresh rate.
        info.presentationDeadline = hwConfig->getVsyncPeriod() -
                sfVsyncPhaseOffsetNs + 1000000;

        // All non-virtual displays are currently considered secure.
        info.secure = true;

        configs->push_back(info);
    }

    return NO_ERROR;
}

status_t SurfaceFlinger::getDisplayStats(const sp<IBinder>& /* display */,
        DisplayStatInfo* stats) {
    if (stats == nullptr) {
        return BAD_VALUE;
    }

    // FIXME for now we always return stats for the primary display
    memset(stats, 0, sizeof(*stats));
    stats->vsyncTime   = mPrimaryDispSync.computeNextRefresh(0);
    stats->vsyncPeriod = mPrimaryDispSync.getPeriod();
    return NO_ERROR;
}

int SurfaceFlinger::getActiveConfig(const sp<IBinder>& display) {
    if (display == nullptr) {
        ALOGE("%s : display is nullptr", __func__);
        return BAD_VALUE;
    }

    sp<const DisplayDevice> device(getDisplayDevice(display));
    if (device != nullptr) {
        return device->getActiveConfig();
    }

    return BAD_VALUE;
}

void SurfaceFlinger::setActiveConfigInternal(const sp<DisplayDevice>& hw, int mode) {
    ALOGD("Set active config mode=%d, type=%d flinger=%p", mode, hw->getDisplayType(),
          this);
    int currentMode = hw->getActiveConfig();

    if (mode == currentMode) {
        ALOGD("Screen type=%d is already mode=%d", hw->getDisplayType(), mode);
        return;
    }

    if (hw->isVirtual()) {
        ALOGW("Trying to set config for virtual display");
        return;
    }

    hw->setActiveConfig(mode);
    getHwComposer().setActiveConfig(hw->getDisplayType(), mode);
}

status_t SurfaceFlinger::setActiveConfig(const sp<IBinder>& display, int mode) {
    class MessageSetActiveConfig: public MessageBase {
        SurfaceFlinger& mFlinger;
        sp<IBinder> mDisplay;
        int mMode;
    public:
        MessageSetActiveConfig(SurfaceFlinger& flinger, const sp<IBinder>& disp,
                               int mode) :
            mFlinger(flinger), mDisplay(disp) { mMode = mode; }
        virtual bool handler() {
            Vector<DisplayInfo> configs;
            mFlinger.getDisplayConfigs(mDisplay, &configs);
            if (mMode < 0 || mMode >= static_cast<int>(configs.size())) {
                ALOGE("Attempt to set active config = %d for display with %zu configs",
                        mMode, configs.size());
                return true;
            }
            sp<DisplayDevice> hw(mFlinger.getDisplayDevice(mDisplay));
            if (hw == nullptr) {
                ALOGE("Attempt to set active config = %d for null display %p",
                        mMode, mDisplay.get());
            } else if (hw->isVirtual()) {
                ALOGW("Attempt to set active config = %d for virtual display",
                        mMode);
            } else {
                mFlinger.setActiveConfigInternal(hw, mMode);
            }
            return true;
        }
    };
    sp<MessageBase> msg = new MessageSetActiveConfig(*this, display, mode);
    postMessageSync(msg);
    return NO_ERROR;
}
status_t SurfaceFlinger::getDisplayColorModes(const sp<IBinder>& display,
        Vector<ColorMode>* outColorModes) {
    if ((outColorModes == nullptr) || (display.get() == nullptr)) {
        return BAD_VALUE;
    }

    if (!display.get()) {
        return NAME_NOT_FOUND;
    }

    int32_t type = NAME_NOT_FOUND;
    for (int i=0 ; i<DisplayDevice::NUM_BUILTIN_DISPLAY_TYPES ; i++) {
        if (display == mBuiltinDisplays[i]) {
            type = i;
            break;
        }
    }

    if (type < 0) {
        return type;
    }

    std::vector<ColorMode> modes;
    {
        ConditionalLock _l(mStateLock,
                std::this_thread::get_id() != mMainThreadId);
        modes = getHwComposer().getColorModes(type);
    }
    outColorModes->clear();
    std::copy(modes.cbegin(), modes.cend(), std::back_inserter(*outColorModes));

    return NO_ERROR;
}

ColorMode SurfaceFlinger::getActiveColorMode(const sp<IBinder>& display) {
    sp<const DisplayDevice> device(getDisplayDevice(display));
    if (device != nullptr) {
        return device->getActiveColorMode();
    }
    return static_cast<ColorMode>(BAD_VALUE);
}

void SurfaceFlinger::setActiveColorModeInternal(const sp<DisplayDevice>& hw,
                                                ColorMode mode, Dataspace dataSpace,
                                                RenderIntent renderIntent) {
    ColorMode currentMode = hw->getActiveColorMode();
    Dataspace currentDataSpace = hw->getCompositionDataSpace();
    RenderIntent currentRenderIntent = hw->getActiveRenderIntent();

    if (mode == currentMode && dataSpace == currentDataSpace &&
        renderIntent == currentRenderIntent) {
        return;
    }

    if (hw->isVirtual()) {
        ALOGW("Trying to set config for virtual display");
        return;
    }

    hw->setActiveColorMode(mode);
    hw->setCompositionDataSpace(dataSpace);
    hw->setActiveRenderIntent(renderIntent);
    getHwComposer().setActiveColorMode(hw->getDisplayType(), mode, renderIntent);

    ALOGV("Set active color mode: %s (%d), active render intent: %s (%d), type=%d",
          decodeColorMode(mode).c_str(), mode,
          decodeRenderIntent(renderIntent).c_str(), renderIntent,
          hw->getDisplayType());
}


status_t SurfaceFlinger::setActiveColorMode(const sp<IBinder>& display,
        ColorMode colorMode) {
    class MessageSetActiveColorMode: public MessageBase {
        SurfaceFlinger& mFlinger;
        sp<IBinder> mDisplay;
        ColorMode mMode;
    public:
        MessageSetActiveColorMode(SurfaceFlinger& flinger, const sp<IBinder>& disp,
                               ColorMode mode) :
            mFlinger(flinger), mDisplay(disp) { mMode = mode; }
        virtual bool handler() {
            Vector<ColorMode> modes;
            mFlinger.getDisplayColorModes(mDisplay, &modes);
            bool exists = std::find(std::begin(modes), std::end(modes), mMode) != std::end(modes);
            if (mMode < ColorMode::NATIVE || !exists) {
                ALOGE("Attempt to set invalid active color mode %s (%d) for display %p",
                      decodeColorMode(mMode).c_str(), mMode, mDisplay.get());
                return true;
            }
            sp<DisplayDevice> hw(mFlinger.getDisplayDevice(mDisplay));
            if (hw == nullptr) {
                ALOGE("Attempt to set active color mode %s (%d) for null display %p",
                      decodeColorMode(mMode).c_str(), mMode, mDisplay.get());
            } else if (hw->isVirtual()) {
                ALOGW("Attempt to set active color mode %s %d for virtual display",
                      decodeColorMode(mMode).c_str(), mMode);
            } else {
                mFlinger.setActiveColorModeInternal(hw, mMode, Dataspace::UNKNOWN,
                                                    RenderIntent::COLORIMETRIC);
            }
            return true;
        }
    };
    sp<MessageBase> msg = new MessageSetActiveColorMode(*this, display, colorMode);
    postMessageSync(msg);
    return NO_ERROR;
}

status_t SurfaceFlinger::clearAnimationFrameStats() {
    Mutex::Autolock _l(mStateLock);
    mAnimFrameTracker.clearStats();
    return NO_ERROR;
}

status_t SurfaceFlinger::getAnimationFrameStats(FrameStats* outStats) const {
    Mutex::Autolock _l(mStateLock);
    mAnimFrameTracker.getStats(outStats);
    return NO_ERROR;
}

status_t SurfaceFlinger::getHdrCapabilities(const sp<IBinder>& display,
        HdrCapabilities* outCapabilities) const {
    Mutex::Autolock _l(mStateLock);

    sp<const DisplayDevice> displayDevice(getDisplayDeviceLocked(display));
    if (displayDevice == nullptr) {
        ALOGE("getHdrCapabilities: Invalid display %p", displayDevice.get());
        return BAD_VALUE;
    }

    // At this point the DisplayDeivce should already be set up,
    // meaning the luminance information is already queried from
    // hardware composer and stored properly.
    const HdrCapabilities& capabilities = displayDevice->getHdrCapabilities();
    *outCapabilities = HdrCapabilities(capabilities.getSupportedHdrTypes(),
                                       capabilities.getDesiredMaxLuminance(),
                                       capabilities.getDesiredMaxAverageLuminance(),
                                       capabilities.getDesiredMinLuminance());

    return NO_ERROR;
}

status_t SurfaceFlinger::enableVSyncInjections(bool enable) {
    sp<LambdaMessage> enableVSyncInjections = new LambdaMessage([&]() {
        Mutex::Autolock _l(mStateLock);

        if (mInjectVSyncs == enable) {
            return;
        }

        if (enable) {
            ALOGV("VSync Injections enabled");
            if (mVSyncInjector.get() == nullptr) {
                mVSyncInjector = std::make_unique<InjectVSyncSource>();
                mInjectorEventThread = std::make_unique<
                        impl::EventThread>(mVSyncInjector.get(),
                                           [this]() { resyncWithRateLimit(); },
                                           impl::EventThread::InterceptVSyncsCallback(),
                                           "injEventThread");
            }
            mEventQueue->setEventThread(mInjectorEventThread.get());
        } else {
            ALOGV("VSync Injections disabled");
            mEventQueue->setEventThread(mSFEventThread.get());
        }

        mInjectVSyncs = enable;
    });
    postMessageSync(enableVSyncInjections);
    return NO_ERROR;
}

status_t SurfaceFlinger::injectVSync(nsecs_t when) {
    Mutex::Autolock _l(mStateLock);

    if (!mInjectVSyncs) {
        ALOGE("VSync Injections not enabled");
        return BAD_VALUE;
    }
    if (mInjectVSyncs && mInjectorEventThread.get() != nullptr) {
        ALOGV("Injecting VSync inside SurfaceFlinger");
        mVSyncInjector->onInjectSyncEvent(when);
    }
    return NO_ERROR;
}

status_t SurfaceFlinger::getLayerDebugInfo(std::vector<LayerDebugInfo>* outLayers) const
        NO_THREAD_SAFETY_ANALYSIS {
    IPCThreadState* ipc = IPCThreadState::self();
    const int pid = ipc->getCallingPid();
    const int uid = ipc->getCallingUid();
    if ((uid != AID_SHELL) &&
            !PermissionCache::checkPermission(sDump, pid, uid)) {
        ALOGE("Layer debug info permission denied for pid=%d, uid=%d", pid, uid);
        return PERMISSION_DENIED;
    }

    // Try to acquire a lock for 1s, fail gracefully
    const status_t err = mStateLock.timedLock(s2ns(1));
    const bool locked = (err == NO_ERROR);
    if (!locked) {
        ALOGE("LayerDebugInfo: SurfaceFlinger unresponsive (%s [%d]) - exit", strerror(-err), err);
        return TIMED_OUT;
    }

    outLayers->clear();
    mCurrentState.traverseInZOrder([&](Layer* layer) {
        outLayers->push_back(layer->getLayerDebugInfo());
    });

    mStateLock.unlock();
    return NO_ERROR;
}

// ----------------------------------------------------------------------------

sp<IDisplayEventConnection> SurfaceFlinger::createDisplayEventConnection(
        ISurfaceComposer::VsyncSource vsyncSource) {
    if (vsyncSource == eVsyncSourceSurfaceFlinger) {
        return mSFEventThread->createEventConnection();
    } else {
        return mEventThread->createEventConnection();
    }
}

// ----------------------------------------------------------------------------

void SurfaceFlinger::waitForEvent() {
    mEventQueue->waitMessage();
}

void SurfaceFlinger::signalTransaction() {
    mEventQueue->invalidate();
}

void SurfaceFlinger::signalLayerUpdate() {
    mEventQueue->invalidate();
}

void SurfaceFlinger::signalRefresh() {
    mRefreshPending = true;
    mEventQueue->refresh();
}

status_t SurfaceFlinger::postMessageAsync(const sp<MessageBase>& msg,
        nsecs_t reltime, uint32_t /* flags */) {
    return mEventQueue->postMessage(msg, reltime);
}

status_t SurfaceFlinger::postMessageSync(const sp<MessageBase>& msg,
        nsecs_t reltime, uint32_t /* flags */) {
    status_t res = mEventQueue->postMessage(msg, reltime);
    if (res == NO_ERROR) {
        msg->wait();
    }
    return res;
}

void SurfaceFlinger::run() {
    do {
        waitForEvent();
    } while (true);
}

void SurfaceFlinger::enableHardwareVsync() {
    Mutex::Autolock _l(mHWVsyncLock);
    if (!mPrimaryHWVsyncEnabled && mHWVsyncAvailable) {
        mPrimaryDispSync.beginResync();
        //eventControl(HWC_DISPLAY_PRIMARY, SurfaceFlinger::EVENT_VSYNC, true);
        mEventControlThread->setVsyncEnabled(true);
        mPrimaryHWVsyncEnabled = true;
    }
}

void SurfaceFlinger::resyncToHardwareVsync(bool makeAvailable) {
    Mutex::Autolock _l(mHWVsyncLock);

    if (makeAvailable) {
        mHWVsyncAvailable = true;
    } else if (!mHWVsyncAvailable) {
        // Hardware vsync is not currently available, so abort the resync
        // attempt for now
        return;
    }

    const auto& activeConfig = getBE().mHwc->getActiveConfig(HWC_DISPLAY_PRIMARY);
    const nsecs_t period = activeConfig->getVsyncPeriod();

    mPrimaryDispSync.reset();
    mPrimaryDispSync.setPeriod(period);

    if (!mPrimaryHWVsyncEnabled) {
        mPrimaryDispSync.beginResync();
        //eventControl(HWC_DISPLAY_PRIMARY, SurfaceFlinger::EVENT_VSYNC, true);
        mEventControlThread->setVsyncEnabled(true);
        mPrimaryHWVsyncEnabled = true;
    }
}

void SurfaceFlinger::disableHardwareVsync(bool makeUnavailable) {
    Mutex::Autolock _l(mHWVsyncLock);
    if (mPrimaryHWVsyncEnabled) {
        //eventControl(HWC_DISPLAY_PRIMARY, SurfaceFlinger::EVENT_VSYNC, false);
        mEventControlThread->setVsyncEnabled(false);
        mPrimaryDispSync.endResync();
        mPrimaryHWVsyncEnabled = false;
    }
    if (makeUnavailable) {
        mHWVsyncAvailable = false;
    }
}

void SurfaceFlinger::resyncWithRateLimit() {
    static constexpr nsecs_t kIgnoreDelay = ms2ns(500);

    // No explicit locking is needed here since EventThread holds a lock while calling this method
    static nsecs_t sLastResyncAttempted = 0;
    const nsecs_t now = systemTime();
    if (now - sLastResyncAttempted > kIgnoreDelay) {
        resyncToHardwareVsync(false);
    }
    sLastResyncAttempted = now;
}

void SurfaceFlinger::onVsyncReceived(int32_t sequenceId,
        hwc2_display_t displayId, int64_t timestamp) {
    Mutex::Autolock lock(mStateLock);
    // Ignore any vsyncs from a previous hardware composer.
    if (sequenceId != getBE().mComposerSequenceId) {
        return;
    }

    int32_t type;
    if (!getBE().mHwc->onVsync(displayId, timestamp, &type)) {
        return;
    }

    bool needsHwVsync = false;

    { // Scope for the lock
        Mutex::Autolock _l(mHWVsyncLock);
        if (type == DisplayDevice::DISPLAY_PRIMARY && mPrimaryHWVsyncEnabled) {
            needsHwVsync = mPrimaryDispSync.addResyncSample(timestamp);
        }
    }

    if (needsHwVsync) {
        enableHardwareVsync();
    } else {
        disableHardwareVsync(false);
    }
}

void SurfaceFlinger::getCompositorTiming(CompositorTiming* compositorTiming) {
    std::lock_guard<std::mutex> lock(getBE().mCompositorTimingLock);
    *compositorTiming = getBE().mCompositorTiming;
}

void SurfaceFlinger::onHotplugReceived(int32_t sequenceId, hwc2_display_t display,
                                       HWC2::Connection connection) {
    ALOGV("onHotplugReceived(%d, %" PRIu64 ", %s)", sequenceId, display,
          connection == HWC2::Connection::Connected ? "connected" : "disconnected");

    // Ignore events that do not have the right sequenceId.
    if (sequenceId != getBE().mComposerSequenceId) {
        return;
    }

    // Only lock if we're not on the main thread. This function is normally
    // called on a hwbinder thread, but for the primary display it's called on
    // the main thread with the state lock already held, so don't attempt to
    // acquire it here.
    ConditionalLock lock(mStateLock, std::this_thread::get_id() != mMainThreadId);

    mPendingHotplugEvents.emplace_back(HotplugEvent{display, connection});

    if (std::this_thread::get_id() == mMainThreadId) {
        // Process all pending hot plug events immediately if we are on the main thread.
        processDisplayHotplugEventsLocked();
    }

    setTransactionFlags(eDisplayTransactionNeeded);
}

void SurfaceFlinger::onRefreshReceived(int sequenceId,
                                       hwc2_display_t /*display*/) {
    Mutex::Autolock lock(mStateLock);
    if (sequenceId != getBE().mComposerSequenceId) {
        return;
    }
    repaintEverything();
}

void SurfaceFlinger::setVsyncEnabled(int disp, int enabled) {
    ATRACE_CALL();
    Mutex::Autolock lock(mStateLock);
    getHwComposer().setVsyncEnabled(disp,
            enabled ? HWC2::Vsync::Enable : HWC2::Vsync::Disable);
}

// Note: it is assumed the caller holds |mStateLock| when this is called
void SurfaceFlinger::resetDisplayState() {
    disableHardwareVsync(true);
    // Clear the drawing state so that the logic inside of
    // handleTransactionLocked will fire. It will determine the delta between
    // mCurrentState and mDrawingState and re-apply all changes when we make the
    // transition.
    mDrawingState.displays.clear();
    getRenderEngine().resetCurrentSurface();
    mDisplays.clear();
}

void SurfaceFlinger::updateVrFlinger() {
    if (!mVrFlinger)
        return;
    bool vrFlingerRequestsDisplay = mVrFlingerRequestsDisplay;
    if (vrFlingerRequestsDisplay == getBE().mHwc->isUsingVrComposer()) {
        return;
    }

    if (vrFlingerRequestsDisplay && !getBE().mHwc->getComposer()->isRemote()) {
        ALOGE("Vr flinger is only supported for remote hardware composer"
              " service connections. Ignoring request to transition to vr"
              " flinger.");
        mVrFlingerRequestsDisplay = false;
        return;
    }

    Mutex::Autolock _l(mStateLock);

    int currentDisplayPowerMode = getDisplayDeviceLocked(
            mBuiltinDisplays[DisplayDevice::DISPLAY_PRIMARY])->getPowerMode();

    if (!vrFlingerRequestsDisplay) {
        mVrFlinger->SeizeDisplayOwnership();
    }

    resetDisplayState();
    getBE().mHwc.reset(); // Delete the current instance before creating the new one
    getBE().mHwc.reset(new HWComposer(std::make_unique<Hwc2::impl::Composer>(
            vrFlingerRequestsDisplay ? "vr" : getBE().mHwcServiceName)));
    getBE().mHwc->registerCallback(this, ++getBE().mComposerSequenceId);

    LOG_ALWAYS_FATAL_IF(!getBE().mHwc->getComposer()->isRemote(),
                        "Switched to non-remote hardware composer");

    if (vrFlingerRequestsDisplay) {
        mVrFlinger->GrantDisplayOwnership();
    } else {
        enableHardwareVsync();
    }

    mVisibleRegionsDirty = true;
    invalidateHwcGeometry();

    // Re-enable default display.
    sp<DisplayDevice> hw(getDisplayDeviceLocked(
            mBuiltinDisplays[DisplayDevice::DISPLAY_PRIMARY]));
    setPowerModeInternal(hw, currentDisplayPowerMode, /*stateLockHeld*/ true);

    // Reset the timing values to account for the period of the swapped in HWC
    const auto& activeConfig = getBE().mHwc->getActiveConfig(HWC_DISPLAY_PRIMARY);
    const nsecs_t period = activeConfig->getVsyncPeriod();
    mAnimFrameTracker.setDisplayRefreshPeriod(period);

    // Use phase of 0 since phase is not known.
    // Use latency of 0, which will snap to the ideal latency.
    setCompositorTimingSnapped(0, period, 0);

    android_atomic_or(1, &mRepaintEverything);
    setTransactionFlags(eDisplayTransactionNeeded);
}

void SurfaceFlinger::onMessageReceived(int32_t what) {
    ATRACE_CALL();
    switch (what) {
        case MessageQueue::INVALIDATE: {
            bool frameMissed = !mHadClientComposition &&
                    mPreviousPresentFence != Fence::NO_FENCE &&
                    (mPreviousPresentFence->getSignalTime() ==
                            Fence::SIGNAL_TIME_PENDING);
            mFrameMissedCount += frameMissed;
            ATRACE_INT("FrameMissed", static_cast<int>(frameMissed));
            if (frameMissed) {
                mTimeStats.incrementMissedFrames();
                if (mPropagateBackpressure) {
                    signalLayerUpdate();
                    break;
                }
            }

            // Now that we're going to make it to the handleMessageTransaction()
            // call below it's safe to call updateVrFlinger(), which will
            // potentially trigger a display handoff.
            updateVrFlinger();

            bool refreshNeeded = handleMessageTransaction();
            refreshNeeded |= handleMessageInvalidate();
            refreshNeeded |= mRepaintEverything;
            if (refreshNeeded) {
                // Signal a refresh if a transaction modified the window state,
                // a new buffer was latched, or if HWC has requested a full
                // repaint
                signalRefresh();
            }
            break;
        }
        case MessageQueue::REFRESH: {
            handleMessageRefresh();
            break;
        }
    }
}

bool SurfaceFlinger::handleMessageTransaction() {
    uint32_t transactionFlags = peekTransactionFlags();
    if (transactionFlags) {
        handleTransaction(transactionFlags);
        return true;
    }
    return false;
}

bool SurfaceFlinger::handleMessageInvalidate() {
    ATRACE_CALL();
    return handlePageFlip();
}

void SurfaceFlinger::handleMessageRefresh() {
    ATRACE_CALL();

    mRefreshPending = false;

    nsecs_t refreshStartTime = systemTime(SYSTEM_TIME_MONOTONIC);

    preComposition(refreshStartTime);
    rebuildLayerStacks();
    setUpHWComposer();
    doDebugFlashRegions();
    doTracing("handleRefresh");
    logLayerStats();
    doComposition();
    postComposition(refreshStartTime);

    mPreviousPresentFence = getBE().mHwc->getPresentFence(HWC_DISPLAY_PRIMARY);

    mHadClientComposition = false;
    for (size_t displayId = 0; displayId < mDisplays.size(); ++displayId) {
        const sp<DisplayDevice>& displayDevice = mDisplays[displayId];
        mHadClientComposition = mHadClientComposition ||
                getBE().mHwc->hasClientComposition(displayDevice->getHwcDisplayId());
    }
    mVsyncModulator.setLastFrameUsedRenderEngine(mHadClientComposition);

    mLayersWithQueuedFrames.clear();
}

void SurfaceFlinger::doDebugFlashRegions()
{
    // is debugging enabled
    if (CC_LIKELY(!mDebugRegion))
        return;

    const bool repaintEverything = mRepaintEverything;
    for (size_t dpy=0 ; dpy<mDisplays.size() ; dpy++) {
        const sp<DisplayDevice>& hw(mDisplays[dpy]);
        if (hw->isDisplayOn()) {
            // transform the dirty region into this screen's coordinate space
            const Region dirtyRegion(hw->getDirtyRegion(repaintEverything));
            if (!dirtyRegion.isEmpty()) {
                // redraw the whole screen
                doComposeSurfaces(hw);

                // and draw the dirty region
                const int32_t height = hw->getHeight();
                auto& engine(getRenderEngine());
                engine.fillRegionWithColor(dirtyRegion, height, 1, 0, 1, 1);

                hw->swapBuffers(getHwComposer());
            }
        }
    }

    postFramebuffer();

    if (mDebugRegion > 1) {
        usleep(mDebugRegion * 1000);
    }

    for (size_t displayId = 0; displayId < mDisplays.size(); ++displayId) {
        auto& displayDevice = mDisplays[displayId];
        if (!displayDevice->isDisplayOn()) {
            continue;
        }

        status_t result = displayDevice->prepareFrame(*getBE().mHwc);
        ALOGE_IF(result != NO_ERROR,
                 "prepareFrame for display %zd failed:"
                 " %d (%s)",
                 displayId, result, strerror(-result));
    }
}

void SurfaceFlinger::doTracing(const char* where) {
    ATRACE_CALL();
    ATRACE_NAME(where);
    if (CC_UNLIKELY(mTracing.isEnabled())) {
        mTracing.traceLayers(where, dumpProtoInfo(LayerVector::StateSet::Drawing));
    }
}

void SurfaceFlinger::logLayerStats() {
    ATRACE_CALL();
    if (CC_UNLIKELY(mLayerStats.isEnabled())) {
        int32_t hwcId = -1;
        for (size_t dpy = 0; dpy < mDisplays.size(); ++dpy) {
            const sp<const DisplayDevice>& displayDevice(mDisplays[dpy]);
            if (displayDevice->isPrimary()) {
                hwcId = displayDevice->getHwcDisplayId();
                break;
            }
        }
        if (hwcId < 0) {
            ALOGE("LayerStats: Hmmm, no primary display?");
            return;
        }
        mLayerStats.logLayerStats(dumpVisibleLayersProtoInfo(hwcId));
    }
}

void SurfaceFlinger::preComposition(nsecs_t refreshStartTime)
{
    ATRACE_CALL();
    ALOGV("preComposition");

    bool needExtraInvalidate = false;
    mDrawingState.traverseInZOrder([&](Layer* layer) {
        if (layer->onPreComposition(refreshStartTime)) {
            needExtraInvalidate = true;
        }
    });

    if (needExtraInvalidate) {
        signalLayerUpdate();
    }
}

void SurfaceFlinger::updateCompositorTiming(
        nsecs_t vsyncPhase, nsecs_t vsyncInterval, nsecs_t compositeTime,
        std::shared_ptr<FenceTime>& presentFenceTime) {
    // Update queue of past composite+present times and determine the
    // most recently known composite to present latency.
    getBE().mCompositePresentTimes.push({compositeTime, presentFenceTime});
    nsecs_t compositeToPresentLatency = -1;
    while (!getBE().mCompositePresentTimes.empty()) {
        SurfaceFlingerBE::CompositePresentTime& cpt = getBE().mCompositePresentTimes.front();
        // Cached values should have been updated before calling this method,
        // which helps avoid duplicate syscalls.
        nsecs_t displayTime = cpt.display->getCachedSignalTime();
        if (displayTime == Fence::SIGNAL_TIME_PENDING) {
            break;
        }
        compositeToPresentLatency = displayTime - cpt.composite;
        getBE().mCompositePresentTimes.pop();
    }

    // Don't let mCompositePresentTimes grow unbounded, just in case.
    while (getBE().mCompositePresentTimes.size() > 16) {
        getBE().mCompositePresentTimes.pop();
    }

    setCompositorTimingSnapped(
            vsyncPhase, vsyncInterval, compositeToPresentLatency);
}

void SurfaceFlinger::setCompositorTimingSnapped(nsecs_t vsyncPhase,
        nsecs_t vsyncInterval, nsecs_t compositeToPresentLatency) {
    // Integer division and modulo round toward 0 not -inf, so we need to
    // treat negative and positive offsets differently.
    nsecs_t idealLatency = (sfVsyncPhaseOffsetNs > 0) ?
            (vsyncInterval - (sfVsyncPhaseOffsetNs % vsyncInterval)) :
            ((-sfVsyncPhaseOffsetNs) % vsyncInterval);

    // Just in case sfVsyncPhaseOffsetNs == -vsyncInterval.
    if (idealLatency <= 0) {
        idealLatency = vsyncInterval;
    }

    // Snap the latency to a value that removes scheduling jitter from the
    // composition and present times, which often have >1ms of jitter.
    // Reducing jitter is important if an app attempts to extrapolate
    // something (such as user input) to an accurate diasplay time.
    // Snapping also allows an app to precisely calculate sfVsyncPhaseOffsetNs
    // with (presentLatency % interval).
    nsecs_t bias = vsyncInterval / 2;
    int64_t extraVsyncs =
            (compositeToPresentLatency - idealLatency + bias) / vsyncInterval;
    nsecs_t snappedCompositeToPresentLatency = (extraVsyncs > 0) ?
            idealLatency + (extraVsyncs * vsyncInterval) : idealLatency;

    std::lock_guard<std::mutex> lock(getBE().mCompositorTimingLock);
    getBE().mCompositorTiming.deadline = vsyncPhase - idealLatency;
    getBE().mCompositorTiming.interval = vsyncInterval;
    getBE().mCompositorTiming.presentLatency = snappedCompositeToPresentLatency;
}

void SurfaceFlinger::postComposition(nsecs_t refreshStartTime)
{
    ATRACE_CALL();
    ALOGV("postComposition");

    // Release any buffers which were replaced this frame
    nsecs_t dequeueReadyTime = systemTime();
    for (auto& layer : mLayersWithQueuedFrames) {
        layer->releasePendingBuffer(dequeueReadyTime);
    }

    // |mStateLock| not needed as we are on the main thread
    const sp<const DisplayDevice> hw(getDefaultDisplayDeviceLocked());

    getBE().mGlCompositionDoneTimeline.updateSignalTimes();
    std::shared_ptr<FenceTime> glCompositionDoneFenceTime;
    if (hw && getBE().mHwc->hasClientComposition(HWC_DISPLAY_PRIMARY)) {
        glCompositionDoneFenceTime =
                std::make_shared<FenceTime>(hw->getClientTargetAcquireFence());
        getBE().mGlCompositionDoneTimeline.push(glCompositionDoneFenceTime);
    } else {
        glCompositionDoneFenceTime = FenceTime::NO_FENCE;
    }

    getBE().mDisplayTimeline.updateSignalTimes();
    sp<Fence> presentFence = getBE().mHwc->getPresentFence(HWC_DISPLAY_PRIMARY);
    auto presentFenceTime = std::make_shared<FenceTime>(presentFence);
    getBE().mDisplayTimeline.push(presentFenceTime);

    nsecs_t vsyncPhase = mPrimaryDispSync.computeNextRefresh(0);
    nsecs_t vsyncInterval = mPrimaryDispSync.getPeriod();

    // We use the refreshStartTime which might be sampled a little later than
    // when we started doing work for this frame, but that should be okay
    // since updateCompositorTiming has snapping logic.
    updateCompositorTiming(
        vsyncPhase, vsyncInterval, refreshStartTime, presentFenceTime);
    CompositorTiming compositorTiming;
    {
        std::lock_guard<std::mutex> lock(getBE().mCompositorTimingLock);
        compositorTiming = getBE().mCompositorTiming;
    }

    mDrawingState.traverseInZOrder([&](Layer* layer) {
        bool frameLatched = layer->onPostComposition(glCompositionDoneFenceTime,
                presentFenceTime, compositorTiming);
        if (frameLatched) {
            recordBufferingStats(layer->getName().string(),
                    layer->getOccupancyHistory(false));
        }
    });

    if (presentFenceTime->isValid()) {
        if (mPrimaryDispSync.addPresentFence(presentFenceTime)) {
            enableHardwareVsync();
        } else {
            disableHardwareVsync(false);
        }
    }

    if (!hasSyncFramework) {
        if (getBE().mHwc->isConnected(HWC_DISPLAY_PRIMARY) && hw->isDisplayOn()) {
            enableHardwareVsync();
        }
    }

    if (mAnimCompositionPending) {
        mAnimCompositionPending = false;

        if (presentFenceTime->isValid()) {
            mAnimFrameTracker.setActualPresentFence(
                    std::move(presentFenceTime));
        } else if (getBE().mHwc->isConnected(HWC_DISPLAY_PRIMARY)) {
            // The HWC doesn't support present fences, so use the refresh
            // timestamp instead.
            nsecs_t presentTime =
                    getBE().mHwc->getRefreshTimestamp(HWC_DISPLAY_PRIMARY);
            mAnimFrameTracker.setActualPresentTime(presentTime);
        }
        mAnimFrameTracker.advanceFrame();
    }

    mTimeStats.incrementTotalFrames();
    if (mHadClientComposition) {
        mTimeStats.incrementClientCompositionFrames();
    }

    if (getBE().mHwc->isConnected(HWC_DISPLAY_PRIMARY) &&
            hw->getPowerMode() == HWC_POWER_MODE_OFF) {
        return;
    }

    nsecs_t currentTime = systemTime();
    if (mHasPoweredOff) {
        mHasPoweredOff = false;
    } else {
        nsecs_t elapsedTime = currentTime - getBE().mLastSwapTime;
        size_t numPeriods = static_cast<size_t>(elapsedTime / vsyncInterval);
        if (numPeriods < SurfaceFlingerBE::NUM_BUCKETS - 1) {
            getBE().mFrameBuckets[numPeriods] += elapsedTime;
        } else {
            getBE().mFrameBuckets[SurfaceFlingerBE::NUM_BUCKETS - 1] += elapsedTime;
        }
        getBE().mTotalTime += elapsedTime;
    }
    getBE().mLastSwapTime = currentTime;
}

void SurfaceFlinger::rebuildLayerStacks() {
    ATRACE_CALL();
    ALOGV("rebuildLayerStacks");

    // rebuild the visible layer list per screen
    if (CC_UNLIKELY(mVisibleRegionsDirty)) {
        ATRACE_NAME("rebuildLayerStacks VR Dirty");
        mVisibleRegionsDirty = false;
        invalidateHwcGeometry();

        for (size_t dpy=0 ; dpy<mDisplays.size() ; dpy++) {
            Region opaqueRegion;
            Region dirtyRegion;
            Vector<sp<Layer>> layersSortedByZ;
            Vector<sp<Layer>> layersNeedingFences;
            const sp<DisplayDevice>& displayDevice(mDisplays[dpy]);
            const Transform& tr(displayDevice->getTransform());
            const Rect bounds(displayDevice->getBounds());
            if (displayDevice->isDisplayOn()) {
                computeVisibleRegions(displayDevice, dirtyRegion, opaqueRegion);

                mDrawingState.traverseInZOrder([&](Layer* layer) {
                    bool hwcLayerDestroyed = false;
                    if (layer->belongsToDisplay(displayDevice->getLayerStack(),
                                displayDevice->isPrimary())) {
                        Region drawRegion(tr.transform(
                                layer->visibleNonTransparentRegion));
                        drawRegion.andSelf(bounds);
                        if (!drawRegion.isEmpty()) {
                            layersSortedByZ.add(layer);
                        } else {
                            // Clear out the HWC layer if this layer was
                            // previously visible, but no longer is
                            hwcLayerDestroyed = layer->destroyHwcLayer(
                                    displayDevice->getHwcDisplayId());
                        }
                    } else {
                        // WM changes displayDevice->layerStack upon sleep/awake.
                        // Here we make sure we delete the HWC layers even if
                        // WM changed their layer stack.
                        hwcLayerDestroyed = layer->destroyHwcLayer(
                                displayDevice->getHwcDisplayId());
                    }

                    // If a layer is not going to get a release fence because
                    // it is invisible, but it is also going to release its
                    // old buffer, add it to the list of layers needing
                    // fences.
                    if (hwcLayerDestroyed) {
                        auto found = std::find(mLayersWithQueuedFrames.cbegin(),
                                mLayersWithQueuedFrames.cend(), layer);
                        if (found != mLayersWithQueuedFrames.cend()) {
                            layersNeedingFences.add(layer);
                        }
                    }
                });
            }
            displayDevice->setVisibleLayersSortedByZ(layersSortedByZ);
            displayDevice->setLayersNeedingFences(layersNeedingFences);
            displayDevice->undefinedRegion.set(bounds);
            displayDevice->undefinedRegion.subtractSelf(
                    tr.transform(opaqueRegion));
            displayDevice->dirtyRegion.orSelf(dirtyRegion);
        }
    }
}

// Returns a data space that fits all visible layers.  The returned data space
// can only be one of
//  - Dataspace::SRGB (use legacy dataspace and let HWC saturate when colors are enhanced)
//  - Dataspace::DISPLAY_P3
// The returned HDR data space is one of
//  - Dataspace::UNKNOWN
//  - Dataspace::BT2020_HLG
//  - Dataspace::BT2020_PQ
Dataspace SurfaceFlinger::getBestDataspace(
    const sp<const DisplayDevice>& displayDevice, Dataspace* outHdrDataSpace) const {
    Dataspace bestDataSpace = Dataspace::SRGB;
    *outHdrDataSpace = Dataspace::UNKNOWN;

    for (const auto& layer : displayDevice->getVisibleLayersSortedByZ()) {
        switch (layer->getDataSpace()) {
            case Dataspace::V0_SCRGB:
            case Dataspace::V0_SCRGB_LINEAR:
            case Dataspace::DISPLAY_P3:
                bestDataSpace = Dataspace::DISPLAY_P3;
                break;
            case Dataspace::BT2020_PQ:
            case Dataspace::BT2020_ITU_PQ:
                *outHdrDataSpace = Dataspace::BT2020_PQ;
                break;
            case Dataspace::BT2020_HLG:
            case Dataspace::BT2020_ITU_HLG:
                // When there's mixed PQ content and HLG content, we set the HDR
                // data space to be BT2020_PQ and convert HLG to PQ.
                if (*outHdrDataSpace == Dataspace::UNKNOWN) {
                    *outHdrDataSpace = Dataspace::BT2020_HLG;
                }
                break;
            default:
                break;
        }
    }

    return bestDataSpace;
}

// Pick the ColorMode / Dataspace for the display device.
void SurfaceFlinger::pickColorMode(const sp<DisplayDevice>& displayDevice,
                                   ColorMode* outMode, Dataspace* outDataSpace,
                                   RenderIntent* outRenderIntent) const {
    if (mDisplayColorSetting == DisplayColorSetting::UNMANAGED) {
        *outMode = ColorMode::NATIVE;
        *outDataSpace = Dataspace::UNKNOWN;
        *outRenderIntent = RenderIntent::COLORIMETRIC;
        return;
    }

    Dataspace hdrDataSpace;
    Dataspace bestDataSpace = getBestDataspace(displayDevice, &hdrDataSpace);

    RenderIntent intent = mDisplayColorSetting == DisplayColorSetting::ENHANCED ?
        RenderIntent::ENHANCE : RenderIntent::COLORIMETRIC;
<<<<<<< HEAD

    // respect hdrDataSpace only when there is modern HDR support
    if (hdrDataSpace != Dataspace::UNKNOWN && displayDevice->hasModernHdrSupport(hdrDataSpace)) {
        bestDataSpace = hdrDataSpace;
        intent = mDisplayColorSetting == DisplayColorSetting::ENHANCED ?
            RenderIntent::TONE_MAP_ENHANCE : RenderIntent::TONE_MAP_COLORIMETRIC;
    }

=======

    // respect hdrDataSpace only when there is modern HDR support
    if (hdrDataSpace != Dataspace::UNKNOWN && displayDevice->hasModernHdrSupport(hdrDataSpace)) {
        bestDataSpace = hdrDataSpace;
        intent = mDisplayColorSetting == DisplayColorSetting::ENHANCED ?
            RenderIntent::TONE_MAP_ENHANCE : RenderIntent::TONE_MAP_COLORIMETRIC;
    }

>>>>>>> bbb44464
    displayDevice->getBestColorMode(bestDataSpace, intent, outDataSpace, outMode, outRenderIntent);
}

void SurfaceFlinger::setUpHWComposer() {
    ATRACE_CALL();
    ALOGV("setUpHWComposer");

    for (size_t dpy=0 ; dpy<mDisplays.size() ; dpy++) {
        bool dirty = !mDisplays[dpy]->getDirtyRegion(mRepaintEverything).isEmpty();
        bool empty = mDisplays[dpy]->getVisibleLayersSortedByZ().size() == 0;
        bool wasEmpty = !mDisplays[dpy]->lastCompositionHadVisibleLayers;

        // If nothing has changed (!dirty), don't recompose.
        // If something changed, but we don't currently have any visible layers,
        //   and didn't when we last did a composition, then skip it this time.
        // The second rule does two things:
        // - When all layers are removed from a display, we'll emit one black
        //   frame, then nothing more until we get new layers.
        // - When a display is created with a private layer stack, we won't
        //   emit any black frames until a layer is added to the layer stack.
        bool mustRecompose = dirty && !(empty && wasEmpty);

        ALOGV_IF(mDisplays[dpy]->isVirtual(),
                "dpy[%zu]: %s composition (%sdirty %sempty %swasEmpty)", dpy,
                mustRecompose ? "doing" : "skipping",
                dirty ? "+" : "-",
                empty ? "+" : "-",
                wasEmpty ? "+" : "-");

        mDisplays[dpy]->beginFrame(mustRecompose);

        if (mustRecompose) {
            mDisplays[dpy]->lastCompositionHadVisibleLayers = !empty;
        }
    }

    // build the h/w work list
    if (CC_UNLIKELY(mGeometryInvalid)) {
        mGeometryInvalid = false;
        for (size_t dpy=0 ; dpy<mDisplays.size() ; dpy++) {
            sp<const DisplayDevice> displayDevice(mDisplays[dpy]);
            const auto hwcId = displayDevice->getHwcDisplayId();
            if (hwcId >= 0) {
                const Vector<sp<Layer>>& currentLayers(
                        displayDevice->getVisibleLayersSortedByZ());
                for (size_t i = 0; i < currentLayers.size(); i++) {
                    const auto& layer = currentLayers[i];
                    if (!layer->hasHwcLayer(hwcId)) {
                        if (!layer->createHwcLayer(getBE().mHwc.get(), hwcId)) {
                            layer->forceClientComposition(hwcId);
                            continue;
                        }
                    }

                    layer->setGeometry(displayDevice, i);
                    if (mDebugDisableHWC || mDebugRegion) {
                        layer->forceClientComposition(hwcId);
                    }
                }
            }
        }
    }

    // Set the per-frame data
    for (size_t displayId = 0; displayId < mDisplays.size(); ++displayId) {
        auto& displayDevice = mDisplays[displayId];
        const auto hwcId = displayDevice->getHwcDisplayId();

        if (hwcId < 0) {
            continue;
        }
        if (mDrawingState.colorMatrixChanged) {
            displayDevice->setColorTransform(mDrawingState.colorMatrix);
            status_t result = getBE().mHwc->setColorTransform(hwcId, mDrawingState.colorMatrix);
            ALOGE_IF(result != NO_ERROR, "Failed to set color transform on "
                    "display %zd: %d", displayId, result);
        }
        for (auto& layer : displayDevice->getVisibleLayersSortedByZ()) {
            if ((layer->getDataSpace() == Dataspace::BT2020_PQ ||
                 layer->getDataSpace() == Dataspace::BT2020_ITU_PQ) &&
                    !displayDevice->hasHDR10Support()) {
                layer->forceClientComposition(hwcId);
            }
            if ((layer->getDataSpace() == Dataspace::BT2020_HLG ||
                 layer->getDataSpace() == Dataspace::BT2020_ITU_HLG) &&
                    !displayDevice->hasHLGSupport()) {
                layer->forceClientComposition(hwcId);
            }

            if (layer->getForceClientComposition(hwcId)) {
                ALOGV("[%s] Requesting Client composition", layer->getName().string());
                layer->setCompositionType(hwcId, HWC2::Composition::Client);
                continue;
            }

            layer->setPerFrameData(displayDevice);
        }

        if (hasWideColorDisplay) {
            ColorMode colorMode;
            Dataspace dataSpace;
            RenderIntent renderIntent;
            pickColorMode(displayDevice, &colorMode, &dataSpace, &renderIntent);
            setActiveColorModeInternal(displayDevice, colorMode, dataSpace, renderIntent);
        }
    }

    mDrawingState.colorMatrixChanged = false;

    for (size_t displayId = 0; displayId < mDisplays.size(); ++displayId) {
        auto& displayDevice = mDisplays[displayId];
        if (!displayDevice->isDisplayOn()) {
            continue;
        }

        status_t result = displayDevice->prepareFrame(*getBE().mHwc);
        ALOGE_IF(result != NO_ERROR, "prepareFrame for display %zd failed:"
                " %d (%s)", displayId, result, strerror(-result));
    }
}

void SurfaceFlinger::doComposition() {
    ATRACE_CALL();
    ALOGV("doComposition");

    const bool repaintEverything = android_atomic_and(0, &mRepaintEverything);
    for (size_t dpy=0 ; dpy<mDisplays.size() ; dpy++) {
        const sp<DisplayDevice>& hw(mDisplays[dpy]);
        if (hw->isDisplayOn()) {
            // transform the dirty region into this screen's coordinate space
            const Region dirtyRegion(hw->getDirtyRegion(repaintEverything));

            // repaint the framebuffer (if needed)
            doDisplayComposition(hw, dirtyRegion);

            hw->dirtyRegion.clear();
            hw->flip();
        }
    }
    postFramebuffer();
}

void SurfaceFlinger::postFramebuffer()
{
    ATRACE_CALL();
    ALOGV("postFramebuffer");

    const nsecs_t now = systemTime();
    mDebugInSwapBuffers = now;

    for (size_t displayId = 0; displayId < mDisplays.size(); ++displayId) {
        auto& displayDevice = mDisplays[displayId];
        if (!displayDevice->isDisplayOn()) {
            continue;
        }
        const auto hwcId = displayDevice->getHwcDisplayId();
        if (hwcId >= 0) {
            getBE().mHwc->presentAndGetReleaseFences(hwcId);
        }
        displayDevice->onSwapBuffersCompleted();
        displayDevice->makeCurrent();
        for (auto& layer : displayDevice->getVisibleLayersSortedByZ()) {
            // The layer buffer from the previous frame (if any) is released
            // by HWC only when the release fence from this frame (if any) is
            // signaled.  Always get the release fence from HWC first.
            auto hwcLayer = layer->getHwcLayer(hwcId);
            sp<Fence> releaseFence = getBE().mHwc->getLayerReleaseFence(hwcId, hwcLayer);

            // If the layer was client composited in the previous frame, we
            // need to merge with the previous client target acquire fence.
            // Since we do not track that, always merge with the current
            // client target acquire fence when it is available, even though
            // this is suboptimal.
            if (layer->getCompositionType(hwcId) == HWC2::Composition::Client) {
                releaseFence = Fence::merge("LayerRelease", releaseFence,
                        displayDevice->getClientTargetAcquireFence());
            }

            layer->getBE().onLayerDisplayed(releaseFence);
        }

        // We've got a list of layers needing fences, that are disjoint with
        // displayDevice->getVisibleLayersSortedByZ.  The best we can do is to
        // supply them with the present fence.
        if (!displayDevice->getLayersNeedingFences().isEmpty()) {
            sp<Fence> presentFence = getBE().mHwc->getPresentFence(hwcId);
            for (auto& layer : displayDevice->getLayersNeedingFences()) {
                layer->getBE().onLayerDisplayed(presentFence);
            }
        }

        if (hwcId >= 0) {
            getBE().mHwc->clearReleaseFences(hwcId);
        }
    }

    mLastSwapBufferTime = systemTime() - now;
    mDebugInSwapBuffers = 0;

    // |mStateLock| not needed as we are on the main thread
    if (getBE().mHwc->isConnected(HWC_DISPLAY_PRIMARY)) {
        uint32_t flipCount = getDefaultDisplayDeviceLocked()->getPageFlipCount();
        if (flipCount % LOG_FRAME_STATS_PERIOD == 0) {
            logFrameStats();
        }
    }
}

void SurfaceFlinger::handleTransaction(uint32_t transactionFlags)
{
    ATRACE_CALL();

    // here we keep a copy of the drawing state (that is the state that's
    // going to be overwritten by handleTransactionLocked()) outside of
    // mStateLock so that the side-effects of the State assignment
    // don't happen with mStateLock held (which can cause deadlocks).
    State drawingState(mDrawingState);

    Mutex::Autolock _l(mStateLock);
    const nsecs_t now = systemTime();
    mDebugInTransaction = now;

    // Here we're guaranteed that some transaction flags are set
    // so we can call handleTransactionLocked() unconditionally.
    // We call getTransactionFlags(), which will also clear the flags,
    // with mStateLock held to guarantee that mCurrentState won't change
    // until the transaction is committed.

    mVsyncModulator.onTransactionHandled();
    transactionFlags = getTransactionFlags(eTransactionMask);
    handleTransactionLocked(transactionFlags);

    mLastTransactionTime = systemTime() - now;
    mDebugInTransaction = 0;
    invalidateHwcGeometry();
    // here the transaction has been committed
}

DisplayDevice::DisplayType SurfaceFlinger::determineDisplayType(hwc2_display_t display,
                                                                HWC2::Connection connection) const {
    // Figure out whether the event is for the primary display or an
    // external display by matching the Hwc display id against one for a
    // connected display. If we did not find a match, we then check what
    // displays are not already connected to determine the type. If we don't
    // have a connected primary display, we assume the new display is meant to
    // be the primary display, and then if we don't have an external display,
    // we assume it is that.
    const auto primaryDisplayId =
            getBE().mHwc->getHwcDisplayId(DisplayDevice::DISPLAY_PRIMARY);
    const auto externalDisplayId =
            getBE().mHwc->getHwcDisplayId(DisplayDevice::DISPLAY_EXTERNAL);
    if (primaryDisplayId && primaryDisplayId == display) {
        return DisplayDevice::DISPLAY_PRIMARY;
    } else if (externalDisplayId && externalDisplayId == display) {
        return DisplayDevice::DISPLAY_EXTERNAL;
    } else if (connection == HWC2::Connection::Connected && !primaryDisplayId) {
        return DisplayDevice::DISPLAY_PRIMARY;
    } else if (connection == HWC2::Connection::Connected && !externalDisplayId) {
        return DisplayDevice::DISPLAY_EXTERNAL;
    }

    return DisplayDevice::DISPLAY_ID_INVALID;
}

void SurfaceFlinger::processDisplayHotplugEventsLocked() {
    for (const auto& event : mPendingHotplugEvents) {
        auto displayType = determineDisplayType(event.display, event.connection);
        if (displayType == DisplayDevice::DISPLAY_ID_INVALID) {
            ALOGW("Unable to determine the display type for display %" PRIu64, event.display);
            continue;
        }

        if (getBE().mHwc->isUsingVrComposer() && displayType == DisplayDevice::DISPLAY_EXTERNAL) {
            ALOGE("External displays are not supported by the vr hardware composer.");
            continue;
        }

        const auto displayId =
                getBE().mHwc->onHotplug(event.display, displayType, event.connection);
        if (displayId) {
            ALOGV("Display %" PRIu64 " has stable ID %" PRIu64, event.display, *displayId);
        }

        if (event.connection == HWC2::Connection::Connected) {
            if (!mBuiltinDisplays[displayType].get()) {
                ALOGV("Creating built in display %d", displayType);
                mBuiltinDisplays[displayType] = new BBinder();
                DisplayDeviceState info;
                info.type = displayType;
                info.displayName = displayType == DisplayDevice::DISPLAY_PRIMARY ?
                        "Built-in Screen" : "External Screen";
                info.isSecure = true; // All physical displays are currently considered secure.
                mCurrentState.displays.add(mBuiltinDisplays[displayType], info);
                mInterceptor->saveDisplayCreation(info);
            }
        } else {
            ALOGV("Removing built in display %d", displayType);

            ssize_t idx = mCurrentState.displays.indexOfKey(mBuiltinDisplays[displayType]);
            if (idx >= 0) {
                const DisplayDeviceState& info(mCurrentState.displays.valueAt(idx));
                mInterceptor->saveDisplayDeletion(info.sequenceId);
                mCurrentState.displays.removeItemsAt(idx);
            }
            mBuiltinDisplays[displayType].clear();
        }

        processDisplayChangesLocked();
    }

    mPendingHotplugEvents.clear();
}

sp<DisplayDevice> SurfaceFlinger::setupNewDisplayDeviceInternal(
        const wp<IBinder>& display, int hwcId, const DisplayDeviceState& state,
        const sp<DisplaySurface>& dispSurface, const sp<IGraphicBufferProducer>& producer) {
    bool hasWideColorGamut = false;
    std::unordered_map<ColorMode, std::vector<RenderIntent>> hwcColorModes;

    if (hasWideColorDisplay) {
        std::vector<ColorMode> modes = getHwComposer().getColorModes(hwcId);
        for (ColorMode colorMode : modes) {
            switch (colorMode) {
                case ColorMode::DISPLAY_P3:
                case ColorMode::ADOBE_RGB:
                case ColorMode::DCI_P3:
                    hasWideColorGamut = true;
                    break;
                default:
                    break;
            }

            std::vector<RenderIntent> renderIntents = getHwComposer().getRenderIntents(hwcId,
                                                                                       colorMode);
            hwcColorModes.emplace(colorMode, renderIntents);
        }
    }

    HdrCapabilities hdrCapabilities;
    getHwComposer().getHdrCapabilities(hwcId, &hdrCapabilities);

    auto nativeWindowSurface = mCreateNativeWindowSurface(producer);
    auto nativeWindow = nativeWindowSurface->getNativeWindow();

    /*
     * Create our display's surface
     */
    std::unique_ptr<RE::Surface> renderSurface = getRenderEngine().createSurface();
    renderSurface->setCritical(state.type == DisplayDevice::DISPLAY_PRIMARY);
    renderSurface->setAsync(state.isVirtual());
    renderSurface->setNativeWindow(nativeWindow.get());
    const int displayWidth = renderSurface->queryWidth();
    const int displayHeight = renderSurface->queryHeight();

    // Make sure that composition can never be stalled by a virtual display
    // consumer that isn't processing buffers fast enough. We have to do this
    // in two places:
    // * Here, in case the display is composed entirely by HWC.
    // * In makeCurrent(), using eglSwapInterval. Some EGL drivers set the
    //   window's swap interval in eglMakeCurrent, so they'll override the
    //   interval we set here.
    if (state.isVirtual()) {
        nativeWindow->setSwapInterval(nativeWindow.get(), 0);
    }

    // virtual displays are always considered enabled
    auto initialPowerMode = state.isVirtual() ? HWC_POWER_MODE_NORMAL : HWC_POWER_MODE_OFF;

    sp<DisplayDevice> hw =
            new DisplayDevice(this, state.type, hwcId, state.isSecure, display, nativeWindow,
                              dispSurface, std::move(renderSurface), displayWidth, displayHeight,
                              hasWideColorGamut, hdrCapabilities,
                              getHwComposer().getSupportedPerFrameMetadata(hwcId),
                              hwcColorModes, initialPowerMode);

    if (maxFrameBufferAcquiredBuffers >= 3) {
        nativeWindowSurface->preallocateBuffers();
    }

    if (hw->isPrimary() && hw->hasRenderIntent(RenderIntent::ENHANCE)) {
        mBuiltinDisplaySupportsEnhance = true;
    }

    ColorMode defaultColorMode = ColorMode::NATIVE;
    Dataspace defaultDataSpace = Dataspace::UNKNOWN;
    if (hasWideColorGamut) {
        defaultColorMode = ColorMode::SRGB;
        defaultDataSpace = Dataspace::SRGB;
    }
    setActiveColorModeInternal(hw, defaultColorMode, defaultDataSpace,
                               RenderIntent::COLORIMETRIC);
    if (state.type < DisplayDevice::DISPLAY_VIRTUAL) {
        hw->setActiveConfig(getHwComposer().getActiveConfigIndex(state.type));
    }
    hw->setLayerStack(state.layerStack);
    hw->setProjection(state.orientation, state.viewport, state.frame);
    hw->setDisplayName(state.displayName);

    return hw;
}

void SurfaceFlinger::processDisplayChangesLocked() {
    // here we take advantage of Vector's copy-on-write semantics to
    // improve performance by skipping the transaction entirely when
    // know that the lists are identical
    const KeyedVector<wp<IBinder>, DisplayDeviceState>& curr(mCurrentState.displays);
    const KeyedVector<wp<IBinder>, DisplayDeviceState>& draw(mDrawingState.displays);
    if (!curr.isIdenticalTo(draw)) {
        mVisibleRegionsDirty = true;
        const size_t cc = curr.size();
        size_t dc = draw.size();

        // find the displays that were removed
        // (ie: in drawing state but not in current state)
        // also handle displays that changed
        // (ie: displays that are in both lists)
        for (size_t i = 0; i < dc;) {
            const ssize_t j = curr.indexOfKey(draw.keyAt(i));
            if (j < 0) {
                // in drawing state but not in current state
                // Call makeCurrent() on the primary display so we can
                // be sure that nothing associated with this display
                // is current.
                const sp<const DisplayDevice> defaultDisplay(getDefaultDisplayDeviceLocked());
                if (defaultDisplay != nullptr) defaultDisplay->makeCurrent();
                sp<DisplayDevice> hw(getDisplayDeviceLocked(draw.keyAt(i)));
                if (hw != nullptr) hw->disconnect(getHwComposer());
                if (draw[i].type < DisplayDevice::NUM_BUILTIN_DISPLAY_TYPES)
                    mEventThread->onHotplugReceived(draw[i].type, false);
                mDisplays.removeItem(draw.keyAt(i));
            } else {
                // this display is in both lists. see if something changed.
                const DisplayDeviceState& state(curr[j]);
                const wp<IBinder>& display(curr.keyAt(j));
                const sp<IBinder> state_binder = IInterface::asBinder(state.surface);
                const sp<IBinder> draw_binder = IInterface::asBinder(draw[i].surface);
                if (state_binder != draw_binder) {
                    // changing the surface is like destroying and
                    // recreating the DisplayDevice, so we just remove it
                    // from the drawing state, so that it get re-added
                    // below.
                    sp<DisplayDevice> hw(getDisplayDeviceLocked(display));
                    if (hw != nullptr) hw->disconnect(getHwComposer());
                    mDisplays.removeItem(display);
                    mDrawingState.displays.removeItemsAt(i);
                    dc--;
                    // at this point we must loop to the next item
                    continue;
                }

                const sp<DisplayDevice> disp(getDisplayDeviceLocked(display));
                if (disp != nullptr) {
                    if (state.layerStack != draw[i].layerStack) {
                        disp->setLayerStack(state.layerStack);
                    }
                    if ((state.orientation != draw[i].orientation) ||
                        (state.viewport != draw[i].viewport) || (state.frame != draw[i].frame)) {
                        disp->setProjection(state.orientation, state.viewport, state.frame);
                    }
                    if (state.width != draw[i].width || state.height != draw[i].height) {
                        disp->setDisplaySize(state.width, state.height);
                    }
                }
            }
            ++i;
        }

        // find displays that were added
        // (ie: in current state but not in drawing state)
        for (size_t i = 0; i < cc; i++) {
            if (draw.indexOfKey(curr.keyAt(i)) < 0) {
                const DisplayDeviceState& state(curr[i]);

                sp<DisplaySurface> dispSurface;
                sp<IGraphicBufferProducer> producer;
                sp<IGraphicBufferProducer> bqProducer;
                sp<IGraphicBufferConsumer> bqConsumer;
                mCreateBufferQueue(&bqProducer, &bqConsumer, false);

                int32_t hwcId = -1;
                if (state.isVirtual()) {
                    // Virtual displays without a surface are dormant:
                    // they have external state (layer stack, projection,
                    // etc.) but no internal state (i.e. a DisplayDevice).
                    if (state.surface != nullptr) {
                        // Allow VR composer to use virtual displays.
                        if (mUseHwcVirtualDisplays || getBE().mHwc->isUsingVrComposer()) {
                            int width = 0;
                            int status = state.surface->query(NATIVE_WINDOW_WIDTH, &width);
                            ALOGE_IF(status != NO_ERROR, "Unable to query width (%d)", status);
                            int height = 0;
                            status = state.surface->query(NATIVE_WINDOW_HEIGHT, &height);
                            ALOGE_IF(status != NO_ERROR, "Unable to query height (%d)", status);
                            int intFormat = 0;
                            status = state.surface->query(NATIVE_WINDOW_FORMAT, &intFormat);
                            ALOGE_IF(status != NO_ERROR, "Unable to query format (%d)", status);
                            auto format = static_cast<ui::PixelFormat>(intFormat);

                            getBE().mHwc->allocateVirtualDisplay(width, height, &format, &hwcId);
                        }

                        // TODO: Plumb requested format back up to consumer

                        sp<VirtualDisplaySurface> vds =
                                new VirtualDisplaySurface(*getBE().mHwc, hwcId, state.surface,
                                                          bqProducer, bqConsumer,
                                                          state.displayName);

                        dispSurface = vds;
                        producer = vds;
                    }
                } else {
                    ALOGE_IF(state.surface != nullptr,
                             "adding a supported display, but rendering "
                             "surface is provided (%p), ignoring it",
                             state.surface.get());

                    hwcId = state.type;
                    dispSurface = new FramebufferSurface(*getBE().mHwc, hwcId, bqConsumer);
                    producer = bqProducer;
                }

                const wp<IBinder>& display(curr.keyAt(i));
                if (dispSurface != nullptr) {
                    mDisplays.add(display,
                                  setupNewDisplayDeviceInternal(display, hwcId, state, dispSurface,
                                                                producer));
                    if (!state.isVirtual()) {
                        mEventThread->onHotplugReceived(state.type, true);
                    }
                }
            }
        }
    }

    mDrawingState.displays = mCurrentState.displays;
}

void SurfaceFlinger::handleTransactionLocked(uint32_t transactionFlags)
{
    // Notify all layers of available frames
    mCurrentState.traverseInZOrder([](Layer* layer) {
        layer->notifyAvailableFrames();
    });

    /*
     * Traversal of the children
     * (perform the transaction for each of them if needed)
     */

    if (transactionFlags & eTraversalNeeded) {
        mCurrentState.traverseInZOrder([&](Layer* layer) {
            uint32_t trFlags = layer->getTransactionFlags(eTransactionNeeded);
            if (!trFlags) return;

            const uint32_t flags = layer->doTransaction(0);
            if (flags & Layer::eVisibleRegion)
                mVisibleRegionsDirty = true;
        });
    }

    /*
     * Perform display own transactions if needed
     */

    if (transactionFlags & eDisplayTransactionNeeded) {
        processDisplayChangesLocked();
        processDisplayHotplugEventsLocked();
    }

    if (transactionFlags & (eDisplayLayerStackChanged|eDisplayTransactionNeeded)) {
        // The transform hint might have changed for some layers
        // (either because a display has changed, or because a layer
        // as changed).
        //
        // Walk through all the layers in currentLayers,
        // and update their transform hint.
        //
        // If a layer is visible only on a single display, then that
        // display is used to calculate the hint, otherwise we use the
        // default display.
        //
        // NOTE: we do this here, rather than in rebuildLayerStacks() so that
        // the hint is set before we acquire a buffer from the surface texture.
        //
        // NOTE: layer transactions have taken place already, so we use their
        // drawing state. However, SurfaceFlinger's own transaction has not
        // happened yet, so we must use the current state layer list
        // (soon to become the drawing state list).
        //
        sp<const DisplayDevice> disp;
        uint32_t currentlayerStack = 0;
        bool first = true;
        mCurrentState.traverseInZOrder([&](Layer* layer) {
            // NOTE: we rely on the fact that layers are sorted by
            // layerStack first (so we don't have to traverse the list
            // of displays for every layer).
            uint32_t layerStack = layer->getLayerStack();
            if (first || currentlayerStack != layerStack) {
                currentlayerStack = layerStack;
                // figure out if this layerstack is mirrored
                // (more than one display) if so, pick the default display,
                // if not, pick the only display it's on.
                disp.clear();
                for (size_t dpy=0 ; dpy<mDisplays.size() ; dpy++) {
                    sp<const DisplayDevice> hw(mDisplays[dpy]);
                    if (layer->belongsToDisplay(hw->getLayerStack(), hw->isPrimary())) {
                        if (disp == nullptr) {
                            disp = std::move(hw);
                        } else {
                            disp = nullptr;
                            break;
                        }
                    }
                }
            }

            if (disp == nullptr) {
                // NOTE: TEMPORARY FIX ONLY. Real fix should cause layers to
                // redraw after transform hint changes. See bug 8508397.

                // could be null when this layer is using a layerStack
                // that is not visible on any display. Also can occur at
                // screen off/on times.
                disp = getDefaultDisplayDeviceLocked();
            }

            // disp can be null if there is no display available at all to get
            // the transform hint from.
            if (disp != nullptr) {
                layer->updateTransformHint(disp);
            }

            first = false;
        });
    }


    /*
     * Perform our own transaction if needed
     */

    if (mLayersAdded) {
        mLayersAdded = false;
        // Layers have been added.
        mVisibleRegionsDirty = true;
    }

    // some layers might have been removed, so
    // we need to update the regions they're exposing.
    if (mLayersRemoved) {
        mLayersRemoved = false;
        mVisibleRegionsDirty = true;
        mDrawingState.traverseInZOrder([&](Layer* layer) {
            if (mLayersPendingRemoval.indexOf(layer) >= 0) {
                // this layer is not visible anymore
                // TODO: we could traverse the tree from front to back and
                //       compute the actual visible region
                // TODO: we could cache the transformed region
                Region visibleReg;
                visibleReg.set(layer->computeScreenBounds());
                invalidateLayerStack(layer, visibleReg);
            }
        });
    }

    commitTransaction();

    updateCursorAsync();
}

void SurfaceFlinger::updateCursorAsync()
{
    for (size_t displayId = 0; displayId < mDisplays.size(); ++displayId) {
        auto& displayDevice = mDisplays[displayId];
        if (displayDevice->getHwcDisplayId() < 0) {
            continue;
        }

        for (auto& layer : displayDevice->getVisibleLayersSortedByZ()) {
            layer->updateCursorPosition(displayDevice);
        }
    }
}

void SurfaceFlinger::commitTransaction()
{
    if (!mLayersPendingRemoval.isEmpty()) {
        // Notify removed layers now that they can't be drawn from
        for (const auto& l : mLayersPendingRemoval) {
            recordBufferingStats(l->getName().string(),
                    l->getOccupancyHistory(true));
            l->onRemoved();
        }
        mLayersPendingRemoval.clear();
    }

    // If this transaction is part of a window animation then the next frame
    // we composite should be considered an animation as well.
    mAnimCompositionPending = mAnimTransactionPending;

    mDrawingState = mCurrentState;
    // clear the "changed" flags in current state
    mCurrentState.colorMatrixChanged = false;

    mDrawingState.traverseInZOrder([](Layer* layer) {
        layer->commitChildList();
    });
    mTransactionPending = false;
    mAnimTransactionPending = false;
    mTransactionCV.broadcast();
}

void SurfaceFlinger::computeVisibleRegions(const sp<const DisplayDevice>& displayDevice,
        Region& outDirtyRegion, Region& outOpaqueRegion)
{
    ATRACE_CALL();
    ALOGV("computeVisibleRegions");

    Region aboveOpaqueLayers;
    Region aboveCoveredLayers;
    Region dirty;

    outDirtyRegion.clear();

    mDrawingState.traverseInReverseZOrder([&](Layer* layer) {
        // start with the whole surface at its current location
        const Layer::State& s(layer->getDrawingState());

        // only consider the layers on the given layer stack
        if (!layer->belongsToDisplay(displayDevice->getLayerStack(), displayDevice->isPrimary()))
            return;

        /*
         * opaqueRegion: area of a surface that is fully opaque.
         */
        Region opaqueRegion;

        /*
         * visibleRegion: area of a surface that is visible on screen
         * and not fully transparent. This is essentially the layer's
         * footprint minus the opaque regions above it.
         * Areas covered by a translucent surface are considered visible.
         */
        Region visibleRegion;

        /*
         * coveredRegion: area of a surface that is covered by all
         * visible regions above it (which includes the translucent areas).
         */
        Region coveredRegion;

        /*
         * transparentRegion: area of a surface that is hinted to be completely
         * transparent. This is only used to tell when the layer has no visible
         * non-transparent regions and can be removed from the layer list. It
         * does not affect the visibleRegion of this layer or any layers
         * beneath it. The hint may not be correct if apps don't respect the
         * SurfaceView restrictions (which, sadly, some don't).
         */
        Region transparentRegion;


        // handle hidden surfaces by setting the visible region to empty
        if (CC_LIKELY(layer->isVisible())) {
            const bool translucent = !layer->isOpaque(s);
            Rect bounds(layer->computeScreenBounds());
            visibleRegion.set(bounds);
            Transform tr = layer->getTransform();
            if (!visibleRegion.isEmpty()) {
                // Remove the transparent area from the visible region
                if (translucent) {
                    if (tr.preserveRects()) {
                        // transform the transparent region
                        transparentRegion = tr.transform(s.activeTransparentRegion);
                    } else {
                        // transformation too complex, can't do the
                        // transparent region optimization.
                        transparentRegion.clear();
                    }
                }

                // compute the opaque region
                const int32_t layerOrientation = tr.getOrientation();
                if (layer->getAlpha() == 1.0f && !translucent &&
                        ((layerOrientation & Transform::ROT_INVALID) == false)) {
                    // the opaque region is the layer's footprint
                    opaqueRegion = visibleRegion;
                }
            }
        }

        if (visibleRegion.isEmpty()) {
            layer->clearVisibilityRegions();
            return;
        }

        // Clip the covered region to the visible region
        coveredRegion = aboveCoveredLayers.intersect(visibleRegion);

        // Update aboveCoveredLayers for next (lower) layer
        aboveCoveredLayers.orSelf(visibleRegion);

        // subtract the opaque region covered by the layers above us
        visibleRegion.subtractSelf(aboveOpaqueLayers);

        // compute this layer's dirty region
        if (layer->contentDirty) {
            // we need to invalidate the whole region
            dirty = visibleRegion;
            // as well, as the old visible region
            dirty.orSelf(layer->visibleRegion);
            layer->contentDirty = false;
        } else {
            /* compute the exposed region:
             *   the exposed region consists of two components:
             *   1) what's VISIBLE now and was COVERED before
             *   2) what's EXPOSED now less what was EXPOSED before
             *
             * note that (1) is conservative, we start with the whole
             * visible region but only keep what used to be covered by
             * something -- which mean it may have been exposed.
             *
             * (2) handles areas that were not covered by anything but got
             * exposed because of a resize.
             */
            const Region newExposed = visibleRegion - coveredRegion;
            const Region oldVisibleRegion = layer->visibleRegion;
            const Region oldCoveredRegion = layer->coveredRegion;
            const Region oldExposed = oldVisibleRegion - oldCoveredRegion;
            dirty = (visibleRegion&oldCoveredRegion) | (newExposed-oldExposed);
        }
        dirty.subtractSelf(aboveOpaqueLayers);

        // accumulate to the screen dirty region
        outDirtyRegion.orSelf(dirty);

        // Update aboveOpaqueLayers for next (lower) layer
        aboveOpaqueLayers.orSelf(opaqueRegion);

        // Store the visible region in screen space
        layer->setVisibleRegion(visibleRegion);
        layer->setCoveredRegion(coveredRegion);
        layer->setVisibleNonTransparentRegion(
                visibleRegion.subtract(transparentRegion));
    });

    outOpaqueRegion = aboveOpaqueLayers;
}

void SurfaceFlinger::invalidateLayerStack(const sp<const Layer>& layer, const Region& dirty) {
    for (size_t dpy=0 ; dpy<mDisplays.size() ; dpy++) {
        const sp<DisplayDevice>& hw(mDisplays[dpy]);
        if (layer->belongsToDisplay(hw->getLayerStack(), hw->isPrimary())) {
            hw->dirtyRegion.orSelf(dirty);
        }
    }
}

bool SurfaceFlinger::handlePageFlip()
{
    ALOGV("handlePageFlip");

    nsecs_t latchTime = systemTime();

    bool visibleRegions = false;
    bool frameQueued = false;
    bool newDataLatched = false;

    // Store the set of layers that need updates. This set must not change as
    // buffers are being latched, as this could result in a deadlock.
    // Example: Two producers share the same command stream and:
    // 1.) Layer 0 is latched
    // 2.) Layer 0 gets a new frame
    // 2.) Layer 1 gets a new frame
    // 3.) Layer 1 is latched.
    // Display is now waiting on Layer 1's frame, which is behind layer 0's
    // second frame. But layer 0's second frame could be waiting on display.
    mDrawingState.traverseInZOrder([&](Layer* layer) {
        if (layer->hasQueuedFrame()) {
            frameQueued = true;
            if (layer->shouldPresentNow(mPrimaryDispSync)) {
                mLayersWithQueuedFrames.push_back(layer);
            } else {
                layer->useEmptyDamage();
            }
        } else {
            layer->useEmptyDamage();
        }
    });

    for (auto& layer : mLayersWithQueuedFrames) {
        const Region dirty(layer->latchBuffer(visibleRegions, latchTime));
        layer->useSurfaceDamage();
        invalidateLayerStack(layer, dirty);
        if (layer->isBufferLatched()) {
            newDataLatched = true;
        }
    }

    mVisibleRegionsDirty |= visibleRegions;

    // If we will need to wake up at some time in the future to deal with a
    // queued frame that shouldn't be displayed during this vsync period, wake
    // up during the next vsync period to check again.
    if (frameQueued && (mLayersWithQueuedFrames.empty() || !newDataLatched)) {
        signalLayerUpdate();
    }

    // Only continue with the refresh if there is actually new work to do
    return !mLayersWithQueuedFrames.empty() && newDataLatched;
}

void SurfaceFlinger::invalidateHwcGeometry()
{
    mGeometryInvalid = true;
}


void SurfaceFlinger::doDisplayComposition(
        const sp<const DisplayDevice>& displayDevice,
        const Region& inDirtyRegion)
{
    // We only need to actually compose the display if:
    // 1) It is being handled by hardware composer, which may need this to
    //    keep its virtual display state machine in sync, or
    // 2) There is work to be done (the dirty region isn't empty)
    bool isHwcDisplay = displayDevice->getHwcDisplayId() >= 0;
    if (!isHwcDisplay && inDirtyRegion.isEmpty()) {
        ALOGV("Skipping display composition");
        return;
    }

    ALOGV("doDisplayComposition");
    if (!doComposeSurfaces(displayDevice)) return;

    // swap buffers (presentation)
    displayDevice->swapBuffers(getHwComposer());
}

bool SurfaceFlinger::doComposeSurfaces(const sp<const DisplayDevice>& displayDevice)
{
    ALOGV("doComposeSurfaces");

    const Region bounds(displayDevice->bounds());
    const DisplayRenderArea renderArea(displayDevice);
    const auto hwcId = displayDevice->getHwcDisplayId();
    const bool hasClientComposition = getBE().mHwc->hasClientComposition(hwcId);
    ATRACE_INT("hasClientComposition", hasClientComposition);

    bool applyColorMatrix = false;
    bool needsLegacyColorMatrix = false;
    bool legacyColorMatrixApplied = false;

    if (hasClientComposition) {
        ALOGV("hasClientComposition");

        Dataspace outputDataspace = Dataspace::UNKNOWN;
        if (displayDevice->hasWideColorGamut()) {
            outputDataspace = displayDevice->getCompositionDataSpace();
        }
        getBE().mRenderEngine->setOutputDataSpace(outputDataspace);
        getBE().mRenderEngine->setDisplayMaxLuminance(
                displayDevice->getHdrCapabilities().getDesiredMaxLuminance());

        const bool hasDeviceComposition = getBE().mHwc->hasDeviceComposition(hwcId);
        const bool skipClientColorTransform = getBE().mHwc->hasCapability(
            HWC2::Capability::SkipClientColorTransform);

        applyColorMatrix = !hasDeviceComposition && !skipClientColorTransform;
        if (applyColorMatrix) {
            getRenderEngine().setupColorTransform(mDrawingState.colorMatrix);
        }

        needsLegacyColorMatrix =
            (displayDevice->getActiveRenderIntent() == RenderIntent::ENHANCE &&
             outputDataspace != Dataspace::UNKNOWN &&
             outputDataspace != Dataspace::SRGB);

        if (!displayDevice->makeCurrent()) {
            ALOGW("DisplayDevice::makeCurrent failed. Aborting surface composition for display %s",
                  displayDevice->getDisplayName().c_str());
            getRenderEngine().resetCurrentSurface();

            // |mStateLock| not needed as we are on the main thread
            if(!getDefaultDisplayDeviceLocked()->makeCurrent()) {
              ALOGE("DisplayDevice::makeCurrent on default display failed. Aborting.");
            }
            return false;
        }

        // Never touch the framebuffer if we don't have any framebuffer layers
        if (hasDeviceComposition) {
            // when using overlays, we assume a fully transparent framebuffer
            // NOTE: we could reduce how much we need to clear, for instance
            // remove where there are opaque FB layers. however, on some
            // GPUs doing a "clean slate" clear might be more efficient.
            // We'll revisit later if needed.
            getBE().mRenderEngine->clearWithColor(0, 0, 0, 0);
        } else {
            // we start with the whole screen area and remove the scissor part
            // we're left with the letterbox region
            // (common case is that letterbox ends-up being empty)
            const Region letterbox(bounds.subtract(displayDevice->getScissor()));

            // compute the area to clear
            Region region(displayDevice->undefinedRegion.merge(letterbox));

            // screen is already cleared here
            if (!region.isEmpty()) {
                // can happen with SurfaceView
                drawWormhole(displayDevice, region);
            }
        }

        if (!displayDevice->isPrimary()) {
            // just to be on the safe side, we don't set the
            // scissor on the main display. It should never be needed
            // anyways (though in theory it could since the API allows it).
            const Rect& bounds(displayDevice->getBounds());
            const Rect& scissor(displayDevice->getScissor());
            if (scissor != bounds) {
                // scissor doesn't match the screen's dimensions, so we
                // need to clear everything outside of it and enable
                // the GL scissor so we don't draw anything where we shouldn't

                // enable scissor for this frame
                const uint32_t height = displayDevice->getHeight();
                getBE().mRenderEngine->setScissor(scissor.left, height - scissor.bottom,
                        scissor.getWidth(), scissor.getHeight());
            }
        }
    }

    /*
     * and then, render the layers targeted at the framebuffer
     */

    ALOGV("Rendering client layers");
    const Transform& displayTransform = displayDevice->getTransform();
    bool firstLayer = true;
    for (auto& layer : displayDevice->getVisibleLayersSortedByZ()) {
        const Region clip(bounds.intersect(
                displayTransform.transform(layer->visibleRegion)));
        ALOGV("Layer: %s", layer->getName().string());
        ALOGV("  Composition type: %s",
                to_string(layer->getCompositionType(hwcId)).c_str());
        if (!clip.isEmpty()) {
            switch (layer->getCompositionType(hwcId)) {
                case HWC2::Composition::Cursor:
                case HWC2::Composition::Device:
                case HWC2::Composition::Sideband:
                case HWC2::Composition::SolidColor: {
                    const Layer::State& state(layer->getDrawingState());
                    if (layer->getClearClientTarget(hwcId) && !firstLayer &&
                            layer->isOpaque(state) && (state.color.a == 1.0f)
                            && hasClientComposition) {
                        // never clear the very first layer since we're
                        // guaranteed the FB is already cleared
                        layer->clearWithOpenGL(renderArea);
                    }
                    break;
                }
                case HWC2::Composition::Client: {
                    // switch color matrices lazily
                    if (layer->isLegacyDataSpace() && needsLegacyColorMatrix) {
                        if (!legacyColorMatrixApplied) {
                            getRenderEngine().setSaturationMatrix(mLegacySrgbSaturationMatrix);
                            legacyColorMatrixApplied = true;
                        }
                    } else if (legacyColorMatrixApplied) {
                        getRenderEngine().setSaturationMatrix(mat4());
                        legacyColorMatrixApplied = false;
                    }

                    layer->draw(renderArea, clip);
                    break;
                }
                default:
                    break;
            }
        } else {
            ALOGV("  Skipping for empty clip");
        }
        firstLayer = false;
    }

    if (applyColorMatrix) {
        getRenderEngine().setupColorTransform(mat4());
    }
    if (needsLegacyColorMatrix && legacyColorMatrixApplied) {
        getRenderEngine().setSaturationMatrix(mat4());
    }

    // disable scissor at the end of the frame
    getBE().mRenderEngine->disableScissor();
    return true;
}

void SurfaceFlinger::drawWormhole(const sp<const DisplayDevice>& displayDevice, const Region& region) const {
    const int32_t height = displayDevice->getHeight();
    auto& engine(getRenderEngine());
    engine.fillRegionWithColor(region, height, 0, 0, 0, 0);
}

status_t SurfaceFlinger::addClientLayer(const sp<Client>& client,
        const sp<IBinder>& handle,
        const sp<IGraphicBufferProducer>& gbc,
        const sp<Layer>& lbc,
        const sp<Layer>& parent)
{
    // add this layer to the current state list
    {
        Mutex::Autolock _l(mStateLock);
        if (mNumLayers >= MAX_LAYERS) {
            ALOGE("AddClientLayer failed, mNumLayers (%zu) >= MAX_LAYERS (%zu)", mNumLayers,
                  MAX_LAYERS);
            return NO_MEMORY;
        }
        if (parent == nullptr) {
            mCurrentState.layersSortedByZ.add(lbc);
        } else {
            if (parent->isPendingRemoval()) {
                ALOGE("addClientLayer called with a removed parent");
                return NAME_NOT_FOUND;
            }
            parent->addChild(lbc);
        }

        if (gbc != nullptr) {
            mGraphicBufferProducerList.insert(IInterface::asBinder(gbc).get());
            LOG_ALWAYS_FATAL_IF(mGraphicBufferProducerList.size() >
                                        mMaxGraphicBufferProducerListSize,
                                "Suspected IGBP leak: %zu IGBPs (%zu max), %zu Layers",
                                mGraphicBufferProducerList.size(),
                                mMaxGraphicBufferProducerListSize, mNumLayers);
        }
        mLayersAdded = true;
        mNumLayers++;
    }

    // attach this layer to the client
    client->attachLayer(handle, lbc);

    return NO_ERROR;
}

status_t SurfaceFlinger::removeLayer(const sp<Layer>& layer, bool topLevelOnly) {
    Mutex::Autolock _l(mStateLock);
    return removeLayerLocked(mStateLock, layer, topLevelOnly);
}

status_t SurfaceFlinger::removeLayerLocked(const Mutex&, const sp<Layer>& layer,
                                           bool topLevelOnly) {
    if (layer->isPendingRemoval()) {
        return NO_ERROR;
    }

    const auto& p = layer->getParent();
    ssize_t index;
    if (p != nullptr) {
        if (topLevelOnly) {
            return NO_ERROR;
        }

        sp<Layer> ancestor = p;
        while (ancestor->getParent() != nullptr) {
            ancestor = ancestor->getParent();
        }
        if (mCurrentState.layersSortedByZ.indexOf(ancestor) < 0) {
            ALOGE("removeLayer called with a layer whose parent has been removed");
            return NAME_NOT_FOUND;
        }

        index = p->removeChild(layer);
    } else {
        index = mCurrentState.layersSortedByZ.remove(layer);
    }

    // As a matter of normal operation, the LayerCleaner will produce a second
    // attempt to remove the surface. The Layer will be kept alive in mDrawingState
    // so we will succeed in promoting it, but it's already been removed
    // from mCurrentState. As long as we can find it in mDrawingState we have no problem
    // otherwise something has gone wrong and we are leaking the layer.
    if (index < 0 && mDrawingState.layersSortedByZ.indexOf(layer) < 0) {
        ALOGE("Failed to find layer (%s) in layer parent (%s).",
                layer->getName().string(),
                (p != nullptr) ? p->getName().string() : "no-parent");
        return BAD_VALUE;
    } else if (index < 0) {
        return NO_ERROR;
    }

    layer->onRemovedFromCurrentState();
    mLayersPendingRemoval.add(layer);
    mLayersRemoved = true;
    mNumLayers -= 1 + layer->getChildrenCount();
    setTransactionFlags(eTransactionNeeded);
    return NO_ERROR;
}

uint32_t SurfaceFlinger::peekTransactionFlags() {
    return android_atomic_release_load(&mTransactionFlags);
}

uint32_t SurfaceFlinger::getTransactionFlags(uint32_t flags) {
    return android_atomic_and(~flags, &mTransactionFlags) & flags;
}

uint32_t SurfaceFlinger::setTransactionFlags(uint32_t flags) {
    return setTransactionFlags(flags, VSyncModulator::TransactionStart::NORMAL);
}

uint32_t SurfaceFlinger::setTransactionFlags(uint32_t flags,
        VSyncModulator::TransactionStart transactionStart) {
    uint32_t old = android_atomic_or(flags, &mTransactionFlags);
    mVsyncModulator.setTransactionStart(transactionStart);
    if ((old & flags)==0) { // wake the server up
        signalTransaction();
    }
    return old;
}

bool SurfaceFlinger::containsAnyInvalidClientState(const Vector<ComposerState>& states) {
    for (const ComposerState& state : states) {
        // Here we need to check that the interface we're given is indeed
        // one of our own. A malicious client could give us a nullptr
        // IInterface, or one of its own or even one of our own but a
        // different type. All these situations would cause us to crash.
        if (state.client == nullptr) {
            return true;
        }

        sp<IBinder> binder = IInterface::asBinder(state.client);
        if (binder == nullptr) {
            return true;
        }

        if (binder->queryLocalInterface(ISurfaceComposerClient::descriptor) == nullptr) {
            return true;
        }
    }
    return false;
}

void SurfaceFlinger::setTransactionState(
        const Vector<ComposerState>& states,
        const Vector<DisplayState>& displays,
        uint32_t flags)
{
    ATRACE_CALL();
    Mutex::Autolock _l(mStateLock);
    uint32_t transactionFlags = 0;

    if (containsAnyInvalidClientState(states)) {
        return;
    }

    if (flags & eAnimation) {
        // For window updates that are part of an animation we must wait for
        // previous animation "frames" to be handled.
        while (mAnimTransactionPending) {
            status_t err = mTransactionCV.waitRelative(mStateLock, s2ns(5));
            if (CC_UNLIKELY(err != NO_ERROR)) {
                // just in case something goes wrong in SF, return to the
                // caller after a few seconds.
                ALOGW_IF(err == TIMED_OUT, "setTransactionState timed out "
                        "waiting for previous animation frame");
                mAnimTransactionPending = false;
                break;
            }
        }
    }

    for (const DisplayState& display : displays) {
        transactionFlags |= setDisplayStateLocked(display);
    }

    for (const ComposerState& state : states) {
        transactionFlags |= setClientStateLocked(state);
    }

    // Iterate through all layers again to determine if any need to be destroyed. Marking layers
    // as destroyed should only occur after setting all other states. This is to allow for a
    // child re-parent to happen before marking its original parent as destroyed (which would
    // then mark the child as destroyed).
    for (const ComposerState& state : states) {
        setDestroyStateLocked(state);
    }

    // If a synchronous transaction is explicitly requested without any changes, force a transaction
    // anyway. This can be used as a flush mechanism for previous async transactions.
    // Empty animation transaction can be used to simulate back-pressure, so also force a
    // transaction for empty animation transactions.
    if (transactionFlags == 0 &&
            ((flags & eSynchronous) || (flags & eAnimation))) {
        transactionFlags = eTransactionNeeded;
    }

    if (transactionFlags) {
        if (mInterceptor->isEnabled()) {
            mInterceptor->saveTransaction(states, mCurrentState.displays, displays, flags);
        }

        // this triggers the transaction
        const auto start = (flags & eEarlyWakeup)
                ? VSyncModulator::TransactionStart::EARLY
                : VSyncModulator::TransactionStart::NORMAL;
        setTransactionFlags(transactionFlags, start);

        // if this is a synchronous transaction, wait for it to take effect
        // before returning.
        if (flags & eSynchronous) {
            mTransactionPending = true;
        }
        if (flags & eAnimation) {
            mAnimTransactionPending = true;
        }
        while (mTransactionPending) {
            status_t err = mTransactionCV.waitRelative(mStateLock, s2ns(5));
            if (CC_UNLIKELY(err != NO_ERROR)) {
                // just in case something goes wrong in SF, return to the
                // called after a few seconds.
                ALOGW_IF(err == TIMED_OUT, "setTransactionState timed out!");
                mTransactionPending = false;
                break;
            }
        }
    }
}

uint32_t SurfaceFlinger::setDisplayStateLocked(const DisplayState& s)
{
    ssize_t dpyIdx = mCurrentState.displays.indexOfKey(s.token);
    if (dpyIdx < 0)
        return 0;

    uint32_t flags = 0;
    DisplayDeviceState& disp(mCurrentState.displays.editValueAt(dpyIdx));
    if (disp.isValid()) {
        const uint32_t what = s.what;
        if (what & DisplayState::eSurfaceChanged) {
            if (IInterface::asBinder(disp.surface) != IInterface::asBinder(s.surface)) {
                disp.surface = s.surface;
                flags |= eDisplayTransactionNeeded;
            }
        }
        if (what & DisplayState::eLayerStackChanged) {
            if (disp.layerStack != s.layerStack) {
                disp.layerStack = s.layerStack;
                flags |= eDisplayTransactionNeeded;
            }
        }
        if (what & DisplayState::eDisplayProjectionChanged) {
            if (disp.orientation != s.orientation) {
                disp.orientation = s.orientation;
                flags |= eDisplayTransactionNeeded;
            }
            if (disp.frame != s.frame) {
                disp.frame = s.frame;
                flags |= eDisplayTransactionNeeded;
            }
            if (disp.viewport != s.viewport) {
                disp.viewport = s.viewport;
                flags |= eDisplayTransactionNeeded;
            }
        }
        if (what & DisplayState::eDisplaySizeChanged) {
            if (disp.width != s.width) {
                disp.width = s.width;
                flags |= eDisplayTransactionNeeded;
            }
            if (disp.height != s.height) {
                disp.height = s.height;
                flags |= eDisplayTransactionNeeded;
            }
        }
    }
    return flags;
}

uint32_t SurfaceFlinger::setClientStateLocked(const ComposerState& composerState) {
    const layer_state_t& s = composerState.state;
    sp<Client> client(static_cast<Client*>(composerState.client.get()));

    sp<Layer> layer(client->getLayerUser(s.surface));
    if (layer == nullptr) {
        return 0;
    }

    if (layer->isPendingRemoval()) {
        ALOGW("Attempting to set client state on removed layer: %s", layer->getName().string());
        return 0;
    }

    uint32_t flags = 0;

    const uint32_t what = s.what;
    bool geometryAppliesWithResize =
            what & layer_state_t::eGeometryAppliesWithResize;
    if (what & layer_state_t::ePositionChanged) {
        if (layer->setPosition(s.x, s.y, !geometryAppliesWithResize)) {
            flags |= eTraversalNeeded;
        }
    }
    if (what & layer_state_t::eLayerChanged) {
        // NOTE: index needs to be calculated before we update the state
        const auto& p = layer->getParent();
        if (p == nullptr) {
            ssize_t idx = mCurrentState.layersSortedByZ.indexOf(layer);
            if (layer->setLayer(s.z) && idx >= 0) {
                mCurrentState.layersSortedByZ.removeAt(idx);
                mCurrentState.layersSortedByZ.add(layer);
                // we need traversal (state changed)
                // AND transaction (list changed)
                flags |= eTransactionNeeded|eTraversalNeeded;
            }
        } else {
            if (p->setChildLayer(layer, s.z)) {
                flags |= eTransactionNeeded|eTraversalNeeded;
            }
        }
    }
    if (what & layer_state_t::eRelativeLayerChanged) {
        // NOTE: index needs to be calculated before we update the state
        const auto& p = layer->getParent();
        if (p == nullptr) {
            ssize_t idx = mCurrentState.layersSortedByZ.indexOf(layer);
            if (layer->setRelativeLayer(s.relativeLayerHandle, s.z) && idx >= 0) {
                mCurrentState.layersSortedByZ.removeAt(idx);
                mCurrentState.layersSortedByZ.add(layer);
                // we need traversal (state changed)
                // AND transaction (list changed)
                flags |= eTransactionNeeded|eTraversalNeeded;
            }
        } else {
            if (p->setChildRelativeLayer(layer, s.relativeLayerHandle, s.z)) {
                flags |= eTransactionNeeded|eTraversalNeeded;
            }
        }
    }
    if (what & layer_state_t::eSizeChanged) {
        if (layer->setSize(s.w, s.h)) {
            flags |= eTraversalNeeded;
        }
    }
    if (what & layer_state_t::eAlphaChanged) {
        if (layer->setAlpha(s.alpha))
            flags |= eTraversalNeeded;
    }
    if (what & layer_state_t::eColorChanged) {
        if (layer->setColor(s.color))
            flags |= eTraversalNeeded;
    }
    if (what & layer_state_t::eMatrixChanged) {
        if (layer->setMatrix(s.matrix))
            flags |= eTraversalNeeded;
    }
    if (what & layer_state_t::eTransparentRegionChanged) {
        if (layer->setTransparentRegionHint(s.transparentRegion))
            flags |= eTraversalNeeded;
    }
    if (what & layer_state_t::eFlagsChanged) {
        if (layer->setFlags(s.flags, s.mask))
            flags |= eTraversalNeeded;
    }
    if (what & layer_state_t::eCropChanged) {
        if (layer->setCrop(s.crop, !geometryAppliesWithResize))
            flags |= eTraversalNeeded;
    }
    if (what & layer_state_t::eFinalCropChanged) {
        if (layer->setFinalCrop(s.finalCrop, !geometryAppliesWithResize))
            flags |= eTraversalNeeded;
    }
    if (what & layer_state_t::eLayerStackChanged) {
        ssize_t idx = mCurrentState.layersSortedByZ.indexOf(layer);
        // We only allow setting layer stacks for top level layers,
        // everything else inherits layer stack from its parent.
        if (layer->hasParent()) {
            ALOGE("Attempt to set layer stack on layer with parent (%s) is invalid",
                    layer->getName().string());
        } else if (idx < 0) {
            ALOGE("Attempt to set layer stack on layer without parent (%s) that "
                    "that also does not appear in the top level layer list. Something"
                    " has gone wrong.", layer->getName().string());
        } else if (layer->setLayerStack(s.layerStack)) {
            mCurrentState.layersSortedByZ.removeAt(idx);
            mCurrentState.layersSortedByZ.add(layer);
            // we need traversal (state changed)
            // AND transaction (list changed)
            flags |= eTransactionNeeded|eTraversalNeeded|eDisplayLayerStackChanged;
        }
    }
    if (what & layer_state_t::eDeferTransaction) {
        if (s.barrierHandle != nullptr) {
            layer->deferTransactionUntil(s.barrierHandle, s.frameNumber);
        } else if (s.barrierGbp != nullptr) {
            const sp<IGraphicBufferProducer>& gbp = s.barrierGbp;
            if (authenticateSurfaceTextureLocked(gbp)) {
                const auto& otherLayer =
                    (static_cast<MonitoredProducer*>(gbp.get()))->getLayer();
                layer->deferTransactionUntil(otherLayer, s.frameNumber);
            } else {
                ALOGE("Attempt to defer transaction to to an"
                        " unrecognized GraphicBufferProducer");
            }
        }
        // We don't trigger a traversal here because if no other state is
        // changed, we don't want this to cause any more work
    }
    if (what & layer_state_t::eReparent) {
        bool hadParent = layer->hasParent();
        if (layer->reparent(s.parentHandleForChild)) {
            if (!hadParent) {
                mCurrentState.layersSortedByZ.remove(layer);
            }
            flags |= eTransactionNeeded|eTraversalNeeded;
        }
    }
    if (what & layer_state_t::eReparentChildren) {
        if (layer->reparentChildren(s.reparentHandle)) {
            flags |= eTransactionNeeded|eTraversalNeeded;
        }
    }
    if (what & layer_state_t::eDetachChildren) {
        layer->detachChildren();
    }
    if (what & layer_state_t::eOverrideScalingModeChanged) {
        layer->setOverrideScalingMode(s.overrideScalingMode);
        // We don't trigger a traversal here because if no other state is
        // changed, we don't want this to cause any more work
    }
    return flags;
}

void SurfaceFlinger::setDestroyStateLocked(const ComposerState& composerState) {
    const layer_state_t& state = composerState.state;
    sp<Client> client(static_cast<Client*>(composerState.client.get()));

    sp<Layer> layer(client->getLayerUser(state.surface));
    if (layer == nullptr) {
        return;
    }

    if (layer->isPendingRemoval()) {
        ALOGW("Attempting to destroy on removed layer: %s", layer->getName().string());
        return;
    }

    if (state.what & layer_state_t::eDestroySurface) {
        removeLayerLocked(mStateLock, layer);
    }
}

status_t SurfaceFlinger::createLayer(
        const String8& name,
        const sp<Client>& client,
        uint32_t w, uint32_t h, PixelFormat format, uint32_t flags,
        int32_t windowType, int32_t ownerUid, sp<IBinder>* handle,
        sp<IGraphicBufferProducer>* gbp, sp<Layer>* parent)
{
    if (int32_t(w|h) < 0) {
        ALOGE("createLayer() failed, w or h is negative (w=%d, h=%d)",
                int(w), int(h));
        return BAD_VALUE;
    }

    status_t result = NO_ERROR;

    sp<Layer> layer;

    String8 uniqueName = getUniqueLayerName(name);

    switch (flags & ISurfaceComposerClient::eFXSurfaceMask) {
        case ISurfaceComposerClient::eFXSurfaceNormal:
            result = createBufferLayer(client,
                    uniqueName, w, h, flags, format,
                    handle, gbp, &layer);

            break;
        case ISurfaceComposerClient::eFXSurfaceColor:
            result = createColorLayer(client,
                    uniqueName, w, h, flags,
                    handle, &layer);
            break;
        default:
            result = BAD_VALUE;
            break;
    }

    if (result != NO_ERROR) {
        return result;
    }

    // window type is WINDOW_TYPE_DONT_SCREENSHOT from SurfaceControl.java
    // TODO b/64227542
    if (windowType == 441731) {
        windowType = 2024; // TYPE_NAVIGATION_BAR_PANEL
        layer->setPrimaryDisplayOnly();
    }

    layer->setInfo(windowType, ownerUid);

    result = addClientLayer(client, *handle, *gbp, layer, *parent);
    if (result != NO_ERROR) {
        return result;
    }
    mInterceptor->saveSurfaceCreation(layer);

    setTransactionFlags(eTransactionNeeded);
    return result;
}

String8 SurfaceFlinger::getUniqueLayerName(const String8& name)
{
    bool matchFound = true;
    uint32_t dupeCounter = 0;

    // Tack on our counter whether there is a hit or not, so everyone gets a tag
    String8 uniqueName = name + "#" + String8(std::to_string(dupeCounter).c_str());

    // Loop over layers until we're sure there is no matching name
    while (matchFound) {
        matchFound = false;
        mDrawingState.traverseInZOrder([&](Layer* layer) {
            if (layer->getName() == uniqueName) {
                matchFound = true;
                uniqueName = name + "#" + String8(std::to_string(++dupeCounter).c_str());
            }
        });
    }

    ALOGV_IF(dupeCounter > 0, "duplicate layer name: changing %s to %s", name.c_str(),
             uniqueName.c_str());

    return uniqueName;
}

status_t SurfaceFlinger::createBufferLayer(const sp<Client>& client,
        const String8& name, uint32_t w, uint32_t h, uint32_t flags, PixelFormat& format,
        sp<IBinder>* handle, sp<IGraphicBufferProducer>* gbp, sp<Layer>* outLayer)
{
    // initialize the surfaces
    switch (format) {
    case PIXEL_FORMAT_TRANSPARENT:
    case PIXEL_FORMAT_TRANSLUCENT:
        format = PIXEL_FORMAT_RGBA_8888;
        break;
    case PIXEL_FORMAT_OPAQUE:
        format = PIXEL_FORMAT_RGBX_8888;
        break;
    }

    sp<BufferLayer> layer = new BufferLayer(this, client, name, w, h, flags);
    status_t err = layer->setBuffers(w, h, format, flags);
    if (err == NO_ERROR) {
        *handle = layer->getHandle();
        *gbp = layer->getProducer();
        *outLayer = layer;
    }

    ALOGE_IF(err, "createBufferLayer() failed (%s)", strerror(-err));
    return err;
}

status_t SurfaceFlinger::createColorLayer(const sp<Client>& client,
        const String8& name, uint32_t w, uint32_t h, uint32_t flags,
        sp<IBinder>* handle, sp<Layer>* outLayer)
{
    *outLayer = new ColorLayer(this, client, name, w, h, flags);
    *handle = (*outLayer)->getHandle();
    return NO_ERROR;
}

status_t SurfaceFlinger::onLayerRemoved(const sp<Client>& client, const sp<IBinder>& handle)
{
    // called by a client when it wants to remove a Layer
    status_t err = NO_ERROR;
    sp<Layer> l(client->getLayerUser(handle));
    if (l != nullptr) {
        mInterceptor->saveSurfaceDeletion(l);
        err = removeLayer(l);
        ALOGE_IF(err<0 && err != NAME_NOT_FOUND,
                "error removing layer=%p (%s)", l.get(), strerror(-err));
    }
    return err;
}

status_t SurfaceFlinger::onLayerDestroyed(const wp<Layer>& layer)
{
    // called by ~LayerCleaner() when all references to the IBinder (handle)
    // are gone
    sp<Layer> l = layer.promote();
    if (l == nullptr) {
        // The layer has already been removed, carry on
        return NO_ERROR;
    }
    // If we have a parent, then we can continue to live as long as it does.
    return removeLayer(l, true);
}

// ---------------------------------------------------------------------------

void SurfaceFlinger::onInitializeDisplays() {
    // reset screen orientation and use primary layer stack
    Vector<ComposerState> state;
    Vector<DisplayState> displays;
    DisplayState d;
    d.what = DisplayState::eDisplayProjectionChanged |
             DisplayState::eLayerStackChanged;
    d.token = mBuiltinDisplays[DisplayDevice::DISPLAY_PRIMARY];
    d.layerStack = 0;
    d.orientation = DisplayState::eOrientationDefault;
    d.frame.makeInvalid();
    d.viewport.makeInvalid();
    d.width = 0;
    d.height = 0;
    displays.add(d);
    setTransactionState(state, displays, 0);
    setPowerModeInternal(getDisplayDevice(d.token), HWC_POWER_MODE_NORMAL,
                         /*stateLockHeld*/ false);

    const auto& activeConfig = getBE().mHwc->getActiveConfig(HWC_DISPLAY_PRIMARY);
    const nsecs_t period = activeConfig->getVsyncPeriod();
    mAnimFrameTracker.setDisplayRefreshPeriod(period);

    // Use phase of 0 since phase is not known.
    // Use latency of 0, which will snap to the ideal latency.
    setCompositorTimingSnapped(0, period, 0);
}

void SurfaceFlinger::initializeDisplays() {
    class MessageScreenInitialized : public MessageBase {
        SurfaceFlinger* flinger;
    public:
        explicit MessageScreenInitialized(SurfaceFlinger* flinger) : flinger(flinger) { }
        virtual bool handler() {
            flinger->onInitializeDisplays();
            return true;
        }
    };
    sp<MessageBase> msg = new MessageScreenInitialized(this);
    postMessageAsync(msg);  // we may be called from main thread, use async message
}

void SurfaceFlinger::setPowerModeInternal(const sp<DisplayDevice>& hw,
             int mode, bool stateLockHeld) {
    ALOGD("Set power mode=%d, type=%d flinger=%p", mode, hw->getDisplayType(),
            this);
    int currentMode = hw->getPowerMode();

    if (mode == currentMode) {
        return;
    }

    hw->setPowerMode(mode);
    if (hw->isVirtual()) {
        ALOGW("Trying to set power mode for virtual display");
        return;
    }

    if (mInterceptor->isEnabled()) {
        ConditionalLock lock(mStateLock, !stateLockHeld);
        ssize_t idx = mCurrentState.displays.indexOfKey(hw->getDisplayToken());
        if (idx < 0) {
            ALOGW("Surface Interceptor SavePowerMode: invalid display token");
            return;
        }
        mInterceptor->savePowerModeUpdate(mCurrentState.displays.valueAt(idx).sequenceId, mode);
    }

    int32_t type = hw->getDisplayType();
    if (currentMode == HWC_POWER_MODE_OFF) {
        // Turn on the display
        getHwComposer().setPowerMode(type, mode);
        if (hw->isPrimary() && mode != HWC_POWER_MODE_DOZE_SUSPEND) {
            // FIXME: eventthread only knows about the main display right now
            mEventThread->onScreenAcquired();
            resyncToHardwareVsync(true);
        }

        mVisibleRegionsDirty = true;
        mHasPoweredOff = true;
        repaintEverything();

        struct sched_param param = {0};
        param.sched_priority = 1;
        if (sched_setscheduler(0, SCHED_FIFO, &param) != 0) {
            ALOGW("Couldn't set SCHED_FIFO on display on");
        }
    } else if (mode == HWC_POWER_MODE_OFF) {
        // Turn off the display
        struct sched_param param = {0};
        if (sched_setscheduler(0, SCHED_OTHER, &param) != 0) {
            ALOGW("Couldn't set SCHED_OTHER on display off");
        }

        if (hw->isPrimary() && currentMode != HWC_POWER_MODE_DOZE_SUSPEND) {
            disableHardwareVsync(true); // also cancels any in-progress resync

            // FIXME: eventthread only knows about the main display right now
            mEventThread->onScreenReleased();
        }

        getHwComposer().setPowerMode(type, mode);
        mVisibleRegionsDirty = true;
        // from this point on, SF will stop drawing on this display
    } else if (mode == HWC_POWER_MODE_DOZE ||
               mode == HWC_POWER_MODE_NORMAL) {
        // Update display while dozing
        getHwComposer().setPowerMode(type, mode);
        if (hw->isPrimary() && currentMode == HWC_POWER_MODE_DOZE_SUSPEND) {
            // FIXME: eventthread only knows about the main display right now
            mEventThread->onScreenAcquired();
            resyncToHardwareVsync(true);
        }
    } else if (mode == HWC_POWER_MODE_DOZE_SUSPEND) {
        // Leave display going to doze
        if (hw->isPrimary()) {
            disableHardwareVsync(true); // also cancels any in-progress resync
            // FIXME: eventthread only knows about the main display right now
            mEventThread->onScreenReleased();
        }
        getHwComposer().setPowerMode(type, mode);
    } else {
        ALOGE("Attempting to set unknown power mode: %d\n", mode);
        getHwComposer().setPowerMode(type, mode);
    }
    ALOGD("Finished set power mode=%d, type=%d", mode, hw->getDisplayType());
}

void SurfaceFlinger::setPowerMode(const sp<IBinder>& display, int mode) {
    class MessageSetPowerMode: public MessageBase {
        SurfaceFlinger& mFlinger;
        sp<IBinder> mDisplay;
        int mMode;
    public:
        MessageSetPowerMode(SurfaceFlinger& flinger,
                const sp<IBinder>& disp, int mode) : mFlinger(flinger),
                    mDisplay(disp) { mMode = mode; }
        virtual bool handler() {
            sp<DisplayDevice> hw(mFlinger.getDisplayDevice(mDisplay));
            if (hw == nullptr) {
                ALOGE("Attempt to set power mode = %d for null display %p",
                        mMode, mDisplay.get());
            } else if (hw->isVirtual()) {
                ALOGW("Attempt to set power mode = %d for virtual display",
                        mMode);
            } else {
                mFlinger.setPowerModeInternal(
                        hw, mMode, /*stateLockHeld*/ false);
            }
            return true;
        }
    };
    sp<MessageBase> msg = new MessageSetPowerMode(*this, display, mode);
    postMessageSync(msg);
}

// ---------------------------------------------------------------------------

status_t SurfaceFlinger::doDump(int fd, const Vector<String16>& args, bool asProto)
        NO_THREAD_SAFETY_ANALYSIS {
    String8 result;

    IPCThreadState* ipc = IPCThreadState::self();
    const int pid = ipc->getCallingPid();
    const int uid = ipc->getCallingUid();

    if ((uid != AID_SHELL) &&
            !PermissionCache::checkPermission(sDump, pid, uid)) {
        result.appendFormat("Permission Denial: "
                "can't dump SurfaceFlinger from pid=%d, uid=%d\n", pid, uid);
    } else {
        // Try to get the main lock, but give up after one second
        // (this would indicate SF is stuck, but we want to be able to
        // print something in dumpsys).
        status_t err = mStateLock.timedLock(s2ns(1));
        bool locked = (err == NO_ERROR);
        if (!locked) {
            result.appendFormat(
                    "SurfaceFlinger appears to be unresponsive (%s [%d]), "
                    "dumping anyways (no locks held)\n", strerror(-err), err);
        }

        bool dumpAll = true;
        size_t index = 0;
        size_t numArgs = args.size();

        if (numArgs) {
            if ((index < numArgs) &&
                    (args[index] == String16("--list"))) {
                index++;
                listLayersLocked(args, index, result);
                dumpAll = false;
            }

            if ((index < numArgs) &&
                    (args[index] == String16("--latency"))) {
                index++;
                dumpStatsLocked(args, index, result);
                dumpAll = false;
            }

            if ((index < numArgs) &&
                    (args[index] == String16("--latency-clear"))) {
                index++;
                clearStatsLocked(args, index, result);
                dumpAll = false;
            }

            if ((index < numArgs) &&
                    (args[index] == String16("--dispsync"))) {
                index++;
                mPrimaryDispSync.dump(result);
                dumpAll = false;
            }

            if ((index < numArgs) &&
                    (args[index] == String16("--static-screen"))) {
                index++;
                dumpStaticScreenStats(result);
                dumpAll = false;
            }

            if ((index < numArgs) &&
                    (args[index] == String16("--frame-events"))) {
                index++;
                dumpFrameEventsLocked(result);
                dumpAll = false;
            }

            if ((index < numArgs) && (args[index] == String16("--wide-color"))) {
                index++;
                dumpWideColorInfo(result);
                dumpAll = false;
            }

            if ((index < numArgs) &&
                (args[index] == String16("--enable-layer-stats"))) {
                index++;
                mLayerStats.enable();
                dumpAll = false;
            }

            if ((index < numArgs) &&
                (args[index] == String16("--disable-layer-stats"))) {
                index++;
                mLayerStats.disable();
                dumpAll = false;
            }

            if ((index < numArgs) &&
                (args[index] == String16("--clear-layer-stats"))) {
                index++;
                mLayerStats.clear();
                dumpAll = false;
            }

            if ((index < numArgs) &&
                (args[index] == String16("--dump-layer-stats"))) {
                index++;
                mLayerStats.dump(result);
                dumpAll = false;
            }

            if ((index < numArgs) &&
                (args[index] == String16("--display-identification"))) {
                index++;
                dumpDisplayIdentificationData(result);
                dumpAll = false;
            }

            if ((index < numArgs) && (args[index] == String16("--timestats"))) {
                index++;
                mTimeStats.parseArgs(asProto, args, index, result);
                dumpAll = false;
            }
        }

        if (dumpAll) {
            if (asProto) {
                LayersProto layersProto = dumpProtoInfo(LayerVector::StateSet::Current);
                result.append(layersProto.SerializeAsString().c_str(), layersProto.ByteSize());
            } else {
                dumpAllLocked(args, index, result);
            }
        }

        if (locked) {
            mStateLock.unlock();
        }
    }
    write(fd, result.string(), result.size());
    return NO_ERROR;
}

void SurfaceFlinger::listLayersLocked(const Vector<String16>& /* args */,
        size_t& /* index */, String8& result) const
{
    mCurrentState.traverseInZOrder([&](Layer* layer) {
        result.appendFormat("%s\n", layer->getName().string());
    });
}

void SurfaceFlinger::dumpStatsLocked(const Vector<String16>& args, size_t& index,
        String8& result) const
{
    String8 name;
    if (index < args.size()) {
        name = String8(args[index]);
        index++;
    }

    const auto& activeConfig = getBE().mHwc->getActiveConfig(HWC_DISPLAY_PRIMARY);
    const nsecs_t period = activeConfig->getVsyncPeriod();
    result.appendFormat("%" PRId64 "\n", period);

    if (name.isEmpty()) {
        mAnimFrameTracker.dumpStats(result);
    } else {
        mCurrentState.traverseInZOrder([&](Layer* layer) {
            if (name == layer->getName()) {
                layer->dumpFrameStats(result);
            }
        });
    }
}

void SurfaceFlinger::clearStatsLocked(const Vector<String16>& args, size_t& index,
        String8& /* result */)
{
    String8 name;
    if (index < args.size()) {
        name = String8(args[index]);
        index++;
    }

    mCurrentState.traverseInZOrder([&](Layer* layer) {
        if (name.isEmpty() || (name == layer->getName())) {
            layer->clearFrameStats();
        }
    });

    mAnimFrameTracker.clearStats();
}

// This should only be called from the main thread.  Otherwise it would need
// the lock and should use mCurrentState rather than mDrawingState.
void SurfaceFlinger::logFrameStats() {
    mDrawingState.traverseInZOrder([&](Layer* layer) {
        layer->logFrameStats();
    });

    mAnimFrameTracker.logAndResetStats(String8("<win-anim>"));
}

void SurfaceFlinger::appendSfConfigString(String8& result) const
{
    result.append(" [sf");

    if (isLayerTripleBufferingDisabled())
        result.append(" DISABLE_TRIPLE_BUFFERING");

    result.appendFormat(" PRESENT_TIME_OFFSET=%" PRId64 , dispSyncPresentTimeOffset);
    result.appendFormat(" FORCE_HWC_FOR_RBG_TO_YUV=%d", useHwcForRgbToYuv);
    result.appendFormat(" MAX_VIRT_DISPLAY_DIM=%" PRIu64, maxVirtualDisplaySize);
    result.appendFormat(" RUNNING_WITHOUT_SYNC_FRAMEWORK=%d", !hasSyncFramework);
    result.appendFormat(" NUM_FRAMEBUFFER_SURFACE_BUFFERS=%" PRId64,
                        maxFrameBufferAcquiredBuffers);
    result.append("]");
}

void SurfaceFlinger::dumpStaticScreenStats(String8& result) const
{
    result.appendFormat("Static screen stats:\n");
    for (size_t b = 0; b < SurfaceFlingerBE::NUM_BUCKETS - 1; ++b) {
        float bucketTimeSec = getBE().mFrameBuckets[b] / 1e9;
        float percent = 100.0f *
                static_cast<float>(getBE().mFrameBuckets[b]) / getBE().mTotalTime;
        result.appendFormat("  < %zd frames: %.3f s (%.1f%%)\n",
                b + 1, bucketTimeSec, percent);
    }
    float bucketTimeSec = getBE().mFrameBuckets[SurfaceFlingerBE::NUM_BUCKETS - 1] / 1e9;
    float percent = 100.0f *
            static_cast<float>(getBE().mFrameBuckets[SurfaceFlingerBE::NUM_BUCKETS - 1]) / getBE().mTotalTime;
    result.appendFormat("  %zd+ frames: %.3f s (%.1f%%)\n",
            SurfaceFlingerBE::NUM_BUCKETS - 1, bucketTimeSec, percent);
}

void SurfaceFlinger::recordBufferingStats(const char* layerName,
        std::vector<OccupancyTracker::Segment>&& history) {
    Mutex::Autolock lock(getBE().mBufferingStatsMutex);
    auto& stats = getBE().mBufferingStats[layerName];
    for (const auto& segment : history) {
        if (!segment.usedThirdBuffer) {
            stats.twoBufferTime += segment.totalTime;
        }
        if (segment.occupancyAverage < 1.0f) {
            stats.doubleBufferedTime += segment.totalTime;
        } else if (segment.occupancyAverage < 2.0f) {
            stats.tripleBufferedTime += segment.totalTime;
        }
        ++stats.numSegments;
        stats.totalTime += segment.totalTime;
    }
}

void SurfaceFlinger::dumpFrameEventsLocked(String8& result) {
    result.appendFormat("Layer frame timestamps:\n");

    const LayerVector& currentLayers = mCurrentState.layersSortedByZ;
    const size_t count = currentLayers.size();
    for (size_t i=0 ; i<count ; i++) {
        currentLayers[i]->dumpFrameEvents(result);
    }
}

void SurfaceFlinger::dumpBufferingStats(String8& result) const {
    result.append("Buffering stats:\n");
    result.append("  [Layer name] <Active time> <Two buffer> "
            "<Double buffered> <Triple buffered>\n");
    Mutex::Autolock lock(getBE().mBufferingStatsMutex);
    typedef std::tuple<std::string, float, float, float> BufferTuple;
    std::map<float, BufferTuple, std::greater<float>> sorted;
    for (const auto& statsPair : getBE().mBufferingStats) {
        const char* name = statsPair.first.c_str();
        const SurfaceFlingerBE::BufferingStats& stats = statsPair.second;
        if (stats.numSegments == 0) {
            continue;
        }
        float activeTime = ns2ms(stats.totalTime) / 1000.0f;
        float twoBufferRatio = static_cast<float>(stats.twoBufferTime) /
                stats.totalTime;
        float doubleBufferRatio = static_cast<float>(
                stats.doubleBufferedTime) / stats.totalTime;
        float tripleBufferRatio = static_cast<float>(
                stats.tripleBufferedTime) / stats.totalTime;
        sorted.insert({activeTime, {name, twoBufferRatio,
                doubleBufferRatio, tripleBufferRatio}});
    }
    for (const auto& sortedPair : sorted) {
        float activeTime = sortedPair.first;
        const BufferTuple& values = sortedPair.second;
        result.appendFormat("  [%s] %.2f %.3f %.3f %.3f\n",
                std::get<0>(values).c_str(), activeTime,
                std::get<1>(values), std::get<2>(values),
                std::get<3>(values));
    }
    result.append("\n");
}

void SurfaceFlinger::dumpDisplayIdentificationData(String8& result) const {
    for (size_t d = 0; d < mDisplays.size(); d++) {
        const sp<const DisplayDevice>& displayDevice(mDisplays[d]);
        const int32_t hwcId = displayDevice->getHwcDisplayId();
        const auto displayId = getHwComposer().getHwcDisplayId(hwcId);
        if (!displayId) {
            continue;
        }

        result.appendFormat("Display %d: ", hwcId);
        uint8_t port;
        DisplayIdentificationData data;
        if (!getHwComposer().getDisplayIdentificationData(*displayId, &port, &data)) {
            result.append("no identification data\n");
            continue;
        }

        if (!isEdid(data)) {
            result.append("unknown identification data: ");
            for (uint8_t byte : data) {
                result.appendFormat("%x ", byte);
            }
            result.append("\n");
            continue;
        }

        const auto edid = parseEdid(data);
        if (!edid) {
            result.append("invalid EDID: ");
            for (uint8_t byte : data) {
                result.appendFormat("%x ", byte);
            }
            result.append("\n");
            continue;
        }

        result.appendFormat("port=%u pnpId=%s displayName=\"", port, edid->pnpId.data());
        result.append(edid->displayName.data(), edid->displayName.length());
        result.append("\"\n");
    }
    result.append("\n");
}

void SurfaceFlinger::dumpWideColorInfo(String8& result) const {
    result.appendFormat("hasWideColorDisplay: %d\n", hasWideColorDisplay);
    result.appendFormat("DisplayColorSetting: %d\n", mDisplayColorSetting);

    // TODO: print out if wide-color mode is active or not

    for (size_t d = 0; d < mDisplays.size(); d++) {
        const sp<const DisplayDevice>& displayDevice(mDisplays[d]);
        int32_t hwcId = displayDevice->getHwcDisplayId();
        if (hwcId == DisplayDevice::DISPLAY_ID_INVALID) {
            continue;
        }

        result.appendFormat("Display %d color modes:\n", hwcId);
        std::vector<ColorMode> modes = getHwComposer().getColorModes(hwcId);
        for (auto&& mode : modes) {
            result.appendFormat("    %s (%d)\n", decodeColorMode(mode).c_str(), mode);
        }

        ColorMode currentMode = displayDevice->getActiveColorMode();
        result.appendFormat("    Current color mode: %s (%d)\n",
                            decodeColorMode(currentMode).c_str(), currentMode);
    }
    result.append("\n");
}

LayersProto SurfaceFlinger::dumpProtoInfo(LayerVector::StateSet stateSet) const {
    LayersProto layersProto;
    const bool useDrawing = stateSet == LayerVector::StateSet::Drawing;
    const State& state = useDrawing ? mDrawingState : mCurrentState;
    state.traverseInZOrder([&](Layer* layer) {
        LayerProto* layerProto = layersProto.add_layers();
        layer->writeToProto(layerProto, stateSet);
    });

    return layersProto;
}

LayersProto SurfaceFlinger::dumpVisibleLayersProtoInfo(int32_t hwcId) const {
    LayersProto layersProto;
    const sp<DisplayDevice>& displayDevice(mDisplays[hwcId]);

    SizeProto* resolution = layersProto.mutable_resolution();
    resolution->set_w(displayDevice->getWidth());
    resolution->set_h(displayDevice->getHeight());

    layersProto.set_color_mode(decodeColorMode(displayDevice->getActiveColorMode()));
    layersProto.set_color_transform(decodeColorTransform(displayDevice->getColorTransform()));
    layersProto.set_global_transform(
            static_cast<int32_t>(displayDevice->getOrientationTransform()));

    mDrawingState.traverseInZOrder([&](Layer* layer) {
        if (!layer->visibleRegion.isEmpty() && layer->getBE().mHwcLayers.count(hwcId)) {
            LayerProto* layerProto = layersProto.add_layers();
            layer->writeToProto(layerProto, hwcId);
        }
    });

    return layersProto;
}

void SurfaceFlinger::dumpAllLocked(const Vector<String16>& args, size_t& index,
        String8& result) const
{
    bool colorize = false;
    if (index < args.size()
            && (args[index] == String16("--color"))) {
        colorize = true;
        index++;
    }

    Colorizer colorizer(colorize);

    // figure out if we're stuck somewhere
    const nsecs_t now = systemTime();
    const nsecs_t inSwapBuffers(mDebugInSwapBuffers);
    const nsecs_t inTransaction(mDebugInTransaction);
    nsecs_t inSwapBuffersDuration = (inSwapBuffers) ? now-inSwapBuffers : 0;
    nsecs_t inTransactionDuration = (inTransaction) ? now-inTransaction : 0;

    /*
     * Dump library configuration.
     */

    colorizer.bold(result);
    result.append("Build configuration:");
    colorizer.reset(result);
    appendSfConfigString(result);
    appendUiConfigString(result);
    appendGuiConfigString(result);
    result.append("\n");

    result.append("\nDisplay identification data:\n");
    dumpDisplayIdentificationData(result);

    result.append("\nWide-Color information:\n");
    dumpWideColorInfo(result);

    colorizer.bold(result);
    result.append("Sync configuration: ");
    colorizer.reset(result);
    result.append(SyncFeatures::getInstance().toString());
    result.append("\n");

    const auto& activeConfig = getBE().mHwc->getActiveConfig(HWC_DISPLAY_PRIMARY);

    colorizer.bold(result);
    result.append("DispSync configuration: ");
    colorizer.reset(result);
    result.appendFormat("app phase %" PRId64 " ns, sf phase %" PRId64 " ns, early sf phase %" PRId64
        " ns, present offset %" PRId64 " ns (refresh %" PRId64 " ns)",
        vsyncPhaseOffsetNs, sfVsyncPhaseOffsetNs, mVsyncModulator.getEarlyPhaseOffset(),
        dispSyncPresentTimeOffset, activeConfig->getVsyncPeriod());
    result.append("\n");

    // Dump static screen stats
    result.append("\n");
    dumpStaticScreenStats(result);
    result.append("\n");

    result.appendFormat("Missed frame count: %u\n\n", mFrameMissedCount.load());

    dumpBufferingStats(result);

    /*
     * Dump the visible layer list
     */
    colorizer.bold(result);
    result.appendFormat("Visible layers (count = %zu)\n", mNumLayers);
    result.appendFormat("GraphicBufferProducers: %zu, max %zu\n",
                        mGraphicBufferProducerList.size(), mMaxGraphicBufferProducerListSize);
    colorizer.reset(result);

    LayersProto layersProto = dumpProtoInfo(LayerVector::StateSet::Current);
    auto layerTree = LayerProtoParser::generateLayerTree(layersProto);
    result.append(LayerProtoParser::layersToString(std::move(layerTree)).c_str());
    result.append("\n");

    /*
     * Dump Display state
     */

    colorizer.bold(result);
    result.appendFormat("Displays (%zu entries)\n", mDisplays.size());
    colorizer.reset(result);
    for (size_t dpy=0 ; dpy<mDisplays.size() ; dpy++) {
        const sp<const DisplayDevice>& hw(mDisplays[dpy]);
        hw->dump(result);
    }
    result.append("\n");

    /*
     * Dump SurfaceFlinger global state
     */

    colorizer.bold(result);
    result.append("SurfaceFlinger global state:\n");
    colorizer.reset(result);

    HWComposer& hwc(getHwComposer());
    sp<const DisplayDevice> hw(getDefaultDisplayDeviceLocked());

    getBE().mRenderEngine->dump(result);

    if (hw) {
        hw->undefinedRegion.dump(result, "undefinedRegion");
        result.appendFormat("  orientation=%d, isDisplayOn=%d\n",
                hw->getOrientation(), hw->isDisplayOn());
    }
    result.appendFormat(
            "  last eglSwapBuffers() time: %f us\n"
            "  last transaction time     : %f us\n"
            "  transaction-flags         : %08x\n"
            "  refresh-rate              : %f fps\n"
            "  x-dpi                     : %f\n"
            "  y-dpi                     : %f\n"
            "  gpu_to_cpu_unsupported    : %d\n"
            ,
            mLastSwapBufferTime/1000.0,
            mLastTransactionTime/1000.0,
            mTransactionFlags,
            1e9 / activeConfig->getVsyncPeriod(),
            activeConfig->getDpiX(),
            activeConfig->getDpiY(),
            !mGpuToCpuSupported);

    result.appendFormat("  eglSwapBuffers time: %f us\n",
            inSwapBuffersDuration/1000.0);

    result.appendFormat("  transaction time: %f us\n",
            inTransactionDuration/1000.0);

    /*
     * VSYNC state
     */
    mEventThread->dump(result);
    result.append("\n");

    /*
     * HWC layer minidump
     */
    for (size_t d = 0; d < mDisplays.size(); d++) {
        const sp<const DisplayDevice>& displayDevice(mDisplays[d]);
        int32_t hwcId = displayDevice->getHwcDisplayId();
        if (hwcId == DisplayDevice::DISPLAY_ID_INVALID) {
            continue;
        }

        result.appendFormat("Display %d HWC layers:\n", hwcId);
        Layer::miniDumpHeader(result);
        mCurrentState.traverseInZOrder([&](Layer* layer) {
            layer->miniDump(result, hwcId);
        });
        result.append("\n");
    }

    /*
     * Dump HWComposer state
     */
    colorizer.bold(result);
    result.append("h/w composer state:\n");
    colorizer.reset(result);
    bool hwcDisabled = mDebugDisableHWC || mDebugRegion;
    result.appendFormat("  h/w composer %s\n",
            hwcDisabled ? "disabled" : "enabled");
    hwc.dump(result);

    /*
     * Dump gralloc state
     */
    const GraphicBufferAllocator& alloc(GraphicBufferAllocator::get());
    alloc.dump(result);

    /*
     * Dump VrFlinger state if in use.
     */
    if (mVrFlingerRequestsDisplay && mVrFlinger) {
        result.append("VrFlinger state:\n");
        result.append(mVrFlinger->Dump().c_str());
        result.append("\n");
    }
}

const Vector< sp<Layer> >&
SurfaceFlinger::getLayerSortedByZForHwcDisplay(int id) {
    // Note: mStateLock is held here
    wp<IBinder> dpy;
    for (size_t i=0 ; i<mDisplays.size() ; i++) {
        if (mDisplays.valueAt(i)->getHwcDisplayId() == id) {
            dpy = mDisplays.keyAt(i);
            break;
        }
    }
    if (dpy == nullptr) {
        ALOGE("getLayerSortedByZForHwcDisplay: invalid hwc display id %d", id);
        // Just use the primary display so we have something to return
        dpy = getBuiltInDisplay(DisplayDevice::DISPLAY_PRIMARY);
    }
    return getDisplayDeviceLocked(dpy)->getVisibleLayersSortedByZ();
}

bool SurfaceFlinger::startDdmConnection()
{
    void* libddmconnection_dso =
            dlopen("libsurfaceflinger_ddmconnection.so", RTLD_NOW);
    if (!libddmconnection_dso) {
        return false;
    }
    void (*DdmConnection_start)(const char* name);
    DdmConnection_start =
            (decltype(DdmConnection_start))dlsym(libddmconnection_dso, "DdmConnection_start");
    if (!DdmConnection_start) {
        dlclose(libddmconnection_dso);
        return false;
    }
    (*DdmConnection_start)(getServiceName());
    return true;
}

void SurfaceFlinger::updateColorMatrixLocked() {
    mat4 colorMatrix;
    if (mGlobalSaturationFactor != 1.0f) {
        // Rec.709 luma coefficients
        float3 luminance{0.213f, 0.715f, 0.072f};
        luminance *= 1.0f - mGlobalSaturationFactor;
        mat4 saturationMatrix = mat4(
            vec4{luminance.r + mGlobalSaturationFactor, luminance.r, luminance.r, 0.0f},
            vec4{luminance.g, luminance.g + mGlobalSaturationFactor, luminance.g, 0.0f},
            vec4{luminance.b, luminance.b, luminance.b + mGlobalSaturationFactor, 0.0f},
            vec4{0.0f, 0.0f, 0.0f, 1.0f}
        );
        colorMatrix = mClientColorMatrix * saturationMatrix * mDaltonizer();
    } else {
        colorMatrix = mClientColorMatrix * mDaltonizer();
    }

    if (mCurrentState.colorMatrix != colorMatrix) {
        mCurrentState.colorMatrix = colorMatrix;
        mCurrentState.colorMatrixChanged = true;
        setTransactionFlags(eTransactionNeeded);
    }
}

status_t SurfaceFlinger::CheckTransactCodeCredentials(uint32_t code) {
    switch (code) {
        case CREATE_CONNECTION:
        case CREATE_DISPLAY:
        case BOOT_FINISHED:
        case CLEAR_ANIMATION_FRAME_STATS:
        case GET_ANIMATION_FRAME_STATS:
        case SET_POWER_MODE:
        case GET_HDR_CAPABILITIES:
        case ENABLE_VSYNC_INJECTIONS:
        case INJECT_VSYNC:
        {
            // codes that require permission check
            IPCThreadState* ipc = IPCThreadState::self();
            const int pid = ipc->getCallingPid();
            const int uid = ipc->getCallingUid();
            if ((uid != AID_GRAPHICS && uid != AID_SYSTEM) &&
                    !PermissionCache::checkPermission(sAccessSurfaceFlinger, pid, uid)) {
                ALOGE("Permission Denial: can't access SurfaceFlinger pid=%d, uid=%d", pid, uid);
                return PERMISSION_DENIED;
            }
            break;
        }
        /*
         * Calling setTransactionState is safe, because you need to have been
         * granted a reference to Client* and Handle* to do anything with it.
         *
         * Creating a scoped connection is safe, as per discussion in ISurfaceComposer.h
         */
        case SET_TRANSACTION_STATE:
        case CREATE_SCOPED_CONNECTION:
        {
            return OK;
        }
        case CAPTURE_SCREEN:
        {
            // codes that require permission check
            IPCThreadState* ipc = IPCThreadState::self();
            const int pid = ipc->getCallingPid();
            const int uid = ipc->getCallingUid();
            if ((uid != AID_GRAPHICS) &&
                    !PermissionCache::checkPermission(sReadFramebuffer, pid, uid)) {
                ALOGE("Permission Denial: can't read framebuffer pid=%d, uid=%d", pid, uid);
                return PERMISSION_DENIED;
            }
            break;
        }
        case CAPTURE_LAYERS: {
            IPCThreadState* ipc = IPCThreadState::self();
            const int pid = ipc->getCallingPid();
            const int uid = ipc->getCallingUid();
            if ((uid != AID_GRAPHICS) &&
                !PermissionCache::checkPermission(sReadFramebuffer, pid, uid)) {
                ALOGE("Permission Denial: can't read framebuffer pid=%d, uid=%d", pid, uid);
                return PERMISSION_DENIED;
            }
            break;
        }
    }
    return OK;
}

status_t SurfaceFlinger::onTransact(
    uint32_t code, const Parcel& data, Parcel* reply, uint32_t flags)
{
    status_t credentialCheck = CheckTransactCodeCredentials(code);
    if (credentialCheck != OK) {
        return credentialCheck;
    }

    status_t err = BnSurfaceComposer::onTransact(code, data, reply, flags);
    if (err == UNKNOWN_TRANSACTION || err == PERMISSION_DENIED) {
        CHECK_INTERFACE(ISurfaceComposer, data, reply);
        IPCThreadState* ipc = IPCThreadState::self();
        const int uid = ipc->getCallingUid();
        if (CC_UNLIKELY(uid != AID_SYSTEM
                && !PermissionCache::checkCallingPermission(sHardwareTest))) {
            const int pid = ipc->getCallingPid();
            ALOGE("Permission Denial: "
                    "can't access SurfaceFlinger pid=%d, uid=%d", pid, uid);
            return PERMISSION_DENIED;
        }
        int n;
        switch (code) {
            case 1000: // SHOW_CPU, NOT SUPPORTED ANYMORE
            case 1001: // SHOW_FPS, NOT SUPPORTED ANYMORE
                return NO_ERROR;
            case 1002:  // SHOW_UPDATES
                n = data.readInt32();
                mDebugRegion = n ? n : (mDebugRegion ? 0 : 1);
                invalidateHwcGeometry();
                repaintEverything();
                return NO_ERROR;
            case 1004:{ // repaint everything
                repaintEverything();
                return NO_ERROR;
            }
            case 1005:{ // force transaction
                Mutex::Autolock _l(mStateLock);
                setTransactionFlags(
                        eTransactionNeeded|
                        eDisplayTransactionNeeded|
                        eTraversalNeeded);
                return NO_ERROR;
            }
            case 1006:{ // send empty update
                signalRefresh();
                return NO_ERROR;
            }
            case 1008:  // toggle use of hw composer
                n = data.readInt32();
                mDebugDisableHWC = n ? 1 : 0;
                invalidateHwcGeometry();
                repaintEverything();
                return NO_ERROR;
            case 1009:  // toggle use of transform hint
                n = data.readInt32();
                mDebugDisableTransformHint = n ? 1 : 0;
                invalidateHwcGeometry();
                repaintEverything();
                return NO_ERROR;
            case 1010:  // interrogate.
                reply->writeInt32(0);
                reply->writeInt32(0);
                reply->writeInt32(mDebugRegion);
                reply->writeInt32(0);
                reply->writeInt32(mDebugDisableHWC);
                return NO_ERROR;
            case 1013: {
                sp<const DisplayDevice> hw(getDefaultDisplayDevice());
                reply->writeInt32(hw->getPageFlipCount());
                return NO_ERROR;
            }
            case 1014: {
                Mutex::Autolock _l(mStateLock);
                // daltonize
                n = data.readInt32();
                switch (n % 10) {
                    case 1:
                        mDaltonizer.setType(ColorBlindnessType::Protanomaly);
                        break;
                    case 2:
                        mDaltonizer.setType(ColorBlindnessType::Deuteranomaly);
                        break;
                    case 3:
                        mDaltonizer.setType(ColorBlindnessType::Tritanomaly);
                        break;
                    default:
                        mDaltonizer.setType(ColorBlindnessType::None);
                        break;
                }
                if (n >= 10) {
                    mDaltonizer.setMode(ColorBlindnessMode::Correction);
                } else {
                    mDaltonizer.setMode(ColorBlindnessMode::Simulation);
                }

                updateColorMatrixLocked();
                return NO_ERROR;
            }
            case 1015: {
                Mutex::Autolock _l(mStateLock);
                // apply a color matrix
                n = data.readInt32();
                if (n) {
                    // color matrix is sent as a column-major mat4 matrix
                    for (size_t i = 0 ; i < 4; i++) {
                        for (size_t j = 0; j < 4; j++) {
                            mClientColorMatrix[i][j] = data.readFloat();
                        }
                    }
                } else {
                    mClientColorMatrix = mat4();
                }

                // Check that supplied matrix's last row is {0,0,0,1} so we can avoid
                // the division by w in the fragment shader
                float4 lastRow(transpose(mClientColorMatrix)[3]);
                if (any(greaterThan(abs(lastRow - float4{0, 0, 0, 1}), float4{1e-4f}))) {
                    ALOGE("The color transform's last row must be (0, 0, 0, 1)");
                }

                updateColorMatrixLocked();
                return NO_ERROR;
            }
            // This is an experimental interface
            // Needs to be shifted to proper binder interface when we productize
            case 1016: {
                n = data.readInt32();
                mPrimaryDispSync.setRefreshSkipCount(n);
                return NO_ERROR;
            }
            case 1017: {
                n = data.readInt32();
                mForceFullDamage = static_cast<bool>(n);
                return NO_ERROR;
            }
            case 1018: { // Modify Choreographer's phase offset
                n = data.readInt32();
                mEventThread->setPhaseOffset(static_cast<nsecs_t>(n));
                return NO_ERROR;
            }
            case 1019: { // Modify SurfaceFlinger's phase offset
                n = data.readInt32();
                mSFEventThread->setPhaseOffset(static_cast<nsecs_t>(n));
                return NO_ERROR;
            }
            case 1020: { // Layer updates interceptor
                n = data.readInt32();
                if (n) {
                    ALOGV("Interceptor enabled");
                    mInterceptor->enable(mDrawingState.layersSortedByZ, mDrawingState.displays);
                }
                else{
                    ALOGV("Interceptor disabled");
                    mInterceptor->disable();
                }
                return NO_ERROR;
            }
            case 1021: { // Disable HWC virtual displays
                n = data.readInt32();
                mUseHwcVirtualDisplays = !n;
                return NO_ERROR;
            }
            case 1022: { // Set saturation boost
                Mutex::Autolock _l(mStateLock);
                mGlobalSaturationFactor = std::max(0.0f, std::min(data.readFloat(), 2.0f));

                updateColorMatrixLocked();
                return NO_ERROR;
            }
            case 1023: { // Set native mode
                int32_t value = data.readInt32();
                if (value > 2) {
                    return BAD_VALUE;
                }
                if (value == 2 && !mBuiltinDisplaySupportsEnhance) {
                    return BAD_VALUE;
                }

                mDisplayColorSetting = toDisplayColorSetting(value);
                invalidateHwcGeometry();
                repaintEverything();
                return NO_ERROR;
            }
            case 1024: { // Is wide color gamut rendering/color management supported?
                reply->writeBool(hasWideColorDisplay);
                return NO_ERROR;
            }
            case 1025: { // Set layer tracing
                n = data.readInt32();
                if (n) {
                    ALOGV("LayerTracing enabled");
                    mTracing.enable();
                    doTracing("tracing.enable");
                    reply->writeInt32(NO_ERROR);
                } else {
                    ALOGV("LayerTracing disabled");
                    status_t err = mTracing.disable();
                    reply->writeInt32(err);
                }
                return NO_ERROR;
            }
            case 1026: { // Get layer tracing status
                reply->writeBool(mTracing.isEnabled());
                return NO_ERROR;
            }
            // Is a DisplayColorSetting supported?
            case 1027: {
                int32_t value = data.readInt32();
                switch (value) {
                    case 0:
                        reply->writeBool(hasWideColorDisplay);
                        return NO_ERROR;
                    case 1:
                        reply->writeBool(true);
                        return NO_ERROR;
                    case 2:
                        reply->writeBool(mBuiltinDisplaySupportsEnhance);
                        return NO_ERROR;
                    default:
                        return BAD_VALUE;
                }
            }
        }
    }
    return err;
}

void SurfaceFlinger::repaintEverything() {
    android_atomic_or(1, &mRepaintEverything);
    signalTransaction();
}

// A simple RAII class to disconnect from an ANativeWindow* when it goes out of scope
class WindowDisconnector {
public:
    WindowDisconnector(ANativeWindow* window, int api) : mWindow(window), mApi(api) {}
    ~WindowDisconnector() {
        native_window_api_disconnect(mWindow, mApi);
    }

private:
    ANativeWindow* mWindow;
    const int mApi;
};

status_t SurfaceFlinger::captureScreen(const sp<IBinder>& display, sp<GraphicBuffer>* outBuffer,
                                       Rect sourceCrop, uint32_t reqWidth, uint32_t reqHeight,
                                       int32_t minLayerZ, int32_t maxLayerZ,
                                       bool useIdentityTransform,
                                       ISurfaceComposer::Rotation rotation) {
    ATRACE_CALL();

    if (CC_UNLIKELY(display == 0)) return BAD_VALUE;

    const sp<const DisplayDevice> device(getDisplayDeviceLocked(display));
    if (CC_UNLIKELY(device == 0)) return BAD_VALUE;

    DisplayRenderArea renderArea(device, sourceCrop, reqHeight, reqWidth, rotation);

    auto traverseLayers = std::bind(std::mem_fn(&SurfaceFlinger::traverseLayersInDisplay), this,
                                    device, minLayerZ, maxLayerZ, std::placeholders::_1);
    return captureScreenCommon(renderArea, traverseLayers, outBuffer, useIdentityTransform);
}

status_t SurfaceFlinger::captureLayers(const sp<IBinder>& layerHandleBinder,
                                       sp<GraphicBuffer>* outBuffer, const Rect& sourceCrop,
                                       float frameScale, bool childrenOnly) {
    ATRACE_CALL();

    class LayerRenderArea : public RenderArea {
    public:
        LayerRenderArea(SurfaceFlinger* flinger, const sp<Layer>& layer, const Rect crop,
                        int32_t reqWidth, int32_t reqHeight, bool childrenOnly)
              : RenderArea(reqHeight, reqWidth, CaptureFill::CLEAR),
                mLayer(layer),
                mCrop(crop),
                mFlinger(flinger),
                mChildrenOnly(childrenOnly) {}
        const Transform& getTransform() const override { return mTransform; }
        Rect getBounds() const override {
            const Layer::State& layerState(mLayer->getDrawingState());
            return Rect(layerState.active.w, layerState.active.h);
        }
        int getHeight() const override { return mLayer->getDrawingState().active.h; }
        int getWidth() const override { return mLayer->getDrawingState().active.w; }
        bool isSecure() const override { return false; }
        bool needsFiltering() const override { return false; }
        Rect getSourceCrop() const override {
            if (mCrop.isEmpty()) {
                return getBounds();
            } else {
                return mCrop;
            }
        }
        class ReparentForDrawing {
        public:
            const sp<Layer>& oldParent;
            const sp<Layer>& newParent;

            ReparentForDrawing(const sp<Layer>& oldParent, const sp<Layer>& newParent)
                  : oldParent(oldParent), newParent(newParent) {
                oldParent->setChildrenDrawingParent(newParent);
            }
            ~ReparentForDrawing() { oldParent->setChildrenDrawingParent(oldParent); }
        };

        void render(std::function<void()> drawLayers) override {
            if (!mChildrenOnly) {
                mTransform = mLayer->getTransform().inverse();
                drawLayers();
            } else {
                Rect bounds = getBounds();
                screenshotParentLayer =
                        new ContainerLayer(mFlinger, nullptr, String8("Screenshot Parent"),
                                           bounds.getWidth(), bounds.getHeight(), 0);

                ReparentForDrawing reparent(mLayer, screenshotParentLayer);
                drawLayers();
            }
        }

    private:
        const sp<Layer> mLayer;
        const Rect mCrop;

        // In the "childrenOnly" case we reparent the children to a screenshot
        // layer which has no properties set and which does not draw.
        sp<ContainerLayer> screenshotParentLayer;
        Transform mTransform;

        SurfaceFlinger* mFlinger;
        const bool mChildrenOnly;
    };

    auto layerHandle = reinterpret_cast<Layer::Handle*>(layerHandleBinder.get());
    auto parent = layerHandle->owner.promote();

    if (parent == nullptr || parent->isPendingRemoval()) {
        ALOGE("captureLayers called with a removed parent");
        return NAME_NOT_FOUND;
    }

    const int uid = IPCThreadState::self()->getCallingUid();
    const bool forSystem = uid == AID_GRAPHICS || uid == AID_SYSTEM;
    if (!forSystem && parent->getCurrentState().flags & layer_state_t::eLayerSecure) {
        ALOGW("Attempting to capture secure layer: PERMISSION_DENIED");
        return PERMISSION_DENIED;
    }

    Rect crop(sourceCrop);
    if (sourceCrop.width() <= 0) {
        crop.left = 0;
        crop.right = parent->getCurrentState().active.w;
    }

    if (sourceCrop.height() <= 0) {
        crop.top = 0;
        crop.bottom = parent->getCurrentState().active.h;
    }

    int32_t reqWidth = crop.width() * frameScale;
    int32_t reqHeight = crop.height() * frameScale;

    LayerRenderArea renderArea(this, parent, crop, reqWidth, reqHeight, childrenOnly);

    auto traverseLayers = [parent, childrenOnly](const LayerVector::Visitor& visitor) {
        parent->traverseChildrenInZOrder(LayerVector::StateSet::Drawing, [&](Layer* layer) {
            if (!layer->isVisible()) {
                return;
            } else if (childrenOnly && layer == parent.get()) {
                return;
            }
            visitor(layer);
        });
    };
    return captureScreenCommon(renderArea, traverseLayers, outBuffer, false);
}

status_t SurfaceFlinger::captureScreenCommon(RenderArea& renderArea,
                                             TraverseLayersFunction traverseLayers,
                                             sp<GraphicBuffer>* outBuffer,
                                             bool useIdentityTransform) {
    ATRACE_CALL();

    renderArea.updateDimensions();

    const uint32_t usage = GRALLOC_USAGE_SW_READ_OFTEN | GRALLOC_USAGE_SW_WRITE_OFTEN |
            GRALLOC_USAGE_HW_RENDER | GRALLOC_USAGE_HW_TEXTURE;
    *outBuffer = new GraphicBuffer(renderArea.getReqWidth(), renderArea.getReqHeight(),
                                   HAL_PIXEL_FORMAT_RGBA_8888, 1, usage, "screenshot");

    // This mutex protects syncFd and captureResult for communication of the return values from the
    // main thread back to this Binder thread
    std::mutex captureMutex;
    std::condition_variable captureCondition;
    std::unique_lock<std::mutex> captureLock(captureMutex);
    int syncFd = -1;
    std::optional<status_t> captureResult;

    const int uid = IPCThreadState::self()->getCallingUid();
    const bool forSystem = uid == AID_GRAPHICS || uid == AID_SYSTEM;

    sp<LambdaMessage> message = new LambdaMessage([&]() {
        // If there is a refresh pending, bug out early and tell the binder thread to try again
        // after the refresh.
        if (mRefreshPending) {
            ATRACE_NAME("Skipping screenshot for now");
            std::unique_lock<std::mutex> captureLock(captureMutex);
            captureResult = std::make_optional<status_t>(EAGAIN);
            captureCondition.notify_one();
            return;
        }

        status_t result = NO_ERROR;
        int fd = -1;
        {
            Mutex::Autolock _l(mStateLock);
            renderArea.render([&]() {
                result = captureScreenImplLocked(renderArea, traverseLayers, (*outBuffer).get(),
                                                 useIdentityTransform, forSystem, &fd);
            });
        }

        {
            std::unique_lock<std::mutex> captureLock(captureMutex);
            syncFd = fd;
            captureResult = std::make_optional<status_t>(result);
            captureCondition.notify_one();
        }
    });

    status_t result = postMessageAsync(message);
    if (result == NO_ERROR) {
        captureCondition.wait(captureLock, [&]() { return captureResult; });
        while (*captureResult == EAGAIN) {
            captureResult.reset();
            result = postMessageAsync(message);
            if (result != NO_ERROR) {
                return result;
            }
            captureCondition.wait(captureLock, [&]() { return captureResult; });
        }
        result = *captureResult;
    }

    if (result == NO_ERROR) {
        sync_wait(syncFd, -1);
        close(syncFd);
    }

    return result;
}

void SurfaceFlinger::renderScreenImplLocked(const RenderArea& renderArea,
                                            TraverseLayersFunction traverseLayers, bool yswap,
                                            bool useIdentityTransform) {
    ATRACE_CALL();

    auto& engine(getRenderEngine());

    // get screen geometry
    const auto raWidth = renderArea.getWidth();
    const auto raHeight = renderArea.getHeight();

    const auto reqWidth = renderArea.getReqWidth();
    const auto reqHeight = renderArea.getReqHeight();
    Rect sourceCrop = renderArea.getSourceCrop();

    const bool filtering = static_cast<int32_t>(reqWidth) != raWidth ||
            static_cast<int32_t>(reqHeight) != raHeight;

    // if a default or invalid sourceCrop is passed in, set reasonable values
    if (sourceCrop.width() == 0 || sourceCrop.height() == 0 || !sourceCrop.isValid()) {
        sourceCrop.setLeftTop(Point(0, 0));
        sourceCrop.setRightBottom(Point(raWidth, raHeight));
    }

    // ensure that sourceCrop is inside screen
    if (sourceCrop.left < 0) {
        ALOGE("Invalid crop rect: l = %d (< 0)", sourceCrop.left);
    }
    if (sourceCrop.right > raWidth) {
        ALOGE("Invalid crop rect: r = %d (> %d)", sourceCrop.right, raWidth);
    }
    if (sourceCrop.top < 0) {
        ALOGE("Invalid crop rect: t = %d (< 0)", sourceCrop.top);
    }
    if (sourceCrop.bottom > raHeight) {
        ALOGE("Invalid crop rect: b = %d (> %d)", sourceCrop.bottom, raHeight);
    }

    // assume ColorMode::SRGB / RenderIntent::COLORIMETRIC
    engine.setOutputDataSpace(Dataspace::SRGB);
    engine.setDisplayMaxLuminance(DisplayDevice::sDefaultMaxLumiance);

    // make sure to clear all GL error flags
    engine.checkErrors();

    // set-up our viewport
    engine.setViewportAndProjection(reqWidth, reqHeight, sourceCrop, raHeight, yswap,
                                    renderArea.getRotationFlags());
    engine.disableTexturing();

    const float alpha = RenderArea::getCaptureFillValue(renderArea.getCaptureFill());
    // redraw the screen entirely...
    engine.clearWithColor(0, 0, 0, alpha);

    traverseLayers([&](Layer* layer) {
        if (filtering) layer->setFiltering(true);
        layer->draw(renderArea, useIdentityTransform);
        if (filtering) layer->setFiltering(false);
    });
}

status_t SurfaceFlinger::captureScreenImplLocked(const RenderArea& renderArea,
                                                 TraverseLayersFunction traverseLayers,
                                                 ANativeWindowBuffer* buffer,
                                                 bool useIdentityTransform,
                                                 bool forSystem,
                                                 int* outSyncFd) {
    ATRACE_CALL();

    bool secureLayerIsVisible = false;

    traverseLayers([&](Layer* layer) {
        secureLayerIsVisible = secureLayerIsVisible || (layer->isVisible() && layer->isSecure());
    });

    // We allow the system server to take screenshots of secure layers for
    // use in situations like the Screen-rotation animation and place
    // the impetus on WindowManager to not persist them.
    if (secureLayerIsVisible && !forSystem) {
        ALOGW("FB is protected: PERMISSION_DENIED");
        return PERMISSION_DENIED;
    }

    // this binds the given EGLImage as a framebuffer for the
    // duration of this scope.
    RE::BindNativeBufferAsFramebuffer bufferBond(getRenderEngine(), buffer);
    if (bufferBond.getStatus() != NO_ERROR) {
        ALOGE("got ANWB binding error while taking screenshot");
        return INVALID_OPERATION;
    }

    // this will in fact render into our dequeued buffer
    // via an FBO, which means we didn't have to create
    // an EGLSurface and therefore we're not
    // dependent on the context's EGLConfig.
    renderScreenImplLocked(renderArea, traverseLayers, true, useIdentityTransform);

    if (DEBUG_SCREENSHOTS) {
        getRenderEngine().finish();
        *outSyncFd = -1;

        const auto reqWidth = renderArea.getReqWidth();
        const auto reqHeight = renderArea.getReqHeight();

        uint32_t* pixels = new uint32_t[reqWidth*reqHeight];
        getRenderEngine().readPixels(0, 0, reqWidth, reqHeight, pixels);
        checkScreenshot(reqWidth, reqHeight, reqWidth, pixels, traverseLayers);
        delete [] pixels;
    } else {
        base::unique_fd syncFd = getRenderEngine().flush();
        if (syncFd < 0) {
            getRenderEngine().finish();
        }
        *outSyncFd = syncFd.release();
    }

    return NO_ERROR;
}

void SurfaceFlinger::checkScreenshot(size_t w, size_t s, size_t h, void const* vaddr,
                                     TraverseLayersFunction traverseLayers) {
    if (DEBUG_SCREENSHOTS) {
        for (size_t y = 0; y < h; y++) {
            uint32_t const* p = (uint32_t const*)vaddr + y * s;
            for (size_t x = 0; x < w; x++) {
                if (p[x] != 0xFF000000) return;
            }
        }
        ALOGE("*** we just took a black screenshot ***");

        size_t i = 0;
        traverseLayers([&](Layer* layer) {
            const Layer::State& state(layer->getDrawingState());
            ALOGE("%c index=%zu, name=%s, layerStack=%d, z=%d, visible=%d, flags=%x, alpha=%.3f",
                  layer->isVisible() ? '+' : '-', i, layer->getName().string(),
                  layer->getLayerStack(), state.z, layer->isVisible(), state.flags,
                  static_cast<float>(state.color.a));
            i++;
        });
    }
}

// ---------------------------------------------------------------------------

void SurfaceFlinger::State::traverseInZOrder(const LayerVector::Visitor& visitor) const {
    layersSortedByZ.traverseInZOrder(stateSet, visitor);
}

void SurfaceFlinger::State::traverseInReverseZOrder(const LayerVector::Visitor& visitor) const {
    layersSortedByZ.traverseInReverseZOrder(stateSet, visitor);
}

void SurfaceFlinger::traverseLayersInDisplay(const sp<const DisplayDevice>& hw, int32_t minLayerZ,
                                             int32_t maxLayerZ,
                                             const LayerVector::Visitor& visitor) {
    // We loop through the first level of layers without traversing,
    // as we need to interpret min/max layer Z in the top level Z space.
    for (const auto& layer : mDrawingState.layersSortedByZ) {
        if (!layer->belongsToDisplay(hw->getLayerStack(), false)) {
            continue;
        }
        const Layer::State& state(layer->getDrawingState());
        // relative layers are traversed in Layer::traverseInZOrder
        if (state.zOrderRelativeOf != nullptr || state.z < minLayerZ || state.z > maxLayerZ) {
            continue;
        }
        layer->traverseInZOrder(LayerVector::StateSet::Drawing, [&](Layer* layer) {
            if (!layer->belongsToDisplay(hw->getLayerStack(), false)) {
                return;
            }
            if (!layer->isVisible()) {
                return;
            }
            visitor(layer);
        });
    }
}

}; // namespace android


#if defined(__gl_h_)
#error "don't include gl/gl.h in this file"
#endif

#if defined(__gl2_h_)
#error "don't include gl2/gl2.h in this file"
#endif<|MERGE_RESOLUTION|>--- conflicted
+++ resolved
@@ -1922,7 +1922,6 @@
 
     RenderIntent intent = mDisplayColorSetting == DisplayColorSetting::ENHANCED ?
         RenderIntent::ENHANCE : RenderIntent::COLORIMETRIC;
-<<<<<<< HEAD
 
     // respect hdrDataSpace only when there is modern HDR support
     if (hdrDataSpace != Dataspace::UNKNOWN && displayDevice->hasModernHdrSupport(hdrDataSpace)) {
@@ -1931,16 +1930,6 @@
             RenderIntent::TONE_MAP_ENHANCE : RenderIntent::TONE_MAP_COLORIMETRIC;
     }
 
-=======
-
-    // respect hdrDataSpace only when there is modern HDR support
-    if (hdrDataSpace != Dataspace::UNKNOWN && displayDevice->hasModernHdrSupport(hdrDataSpace)) {
-        bestDataSpace = hdrDataSpace;
-        intent = mDisplayColorSetting == DisplayColorSetting::ENHANCED ?
-            RenderIntent::TONE_MAP_ENHANCE : RenderIntent::TONE_MAP_COLORIMETRIC;
-    }
-
->>>>>>> bbb44464
     displayDevice->getBestColorMode(bestDataSpace, intent, outDataSpace, outMode, outRenderIntent);
 }
 
