--- conflicted
+++ resolved
@@ -751,11 +751,7 @@
                                     kPendingLimit, true /* supportKernelIdleTimer */);
 
     bool periodFlushed = true;
-<<<<<<< HEAD
-    EXPECT_CALL(*mMockTracker, addVsyncTimestamp(_)).Times(5);
-=======
     EXPECT_CALL(*mMockTracker, addVsyncTimestamp(_)).Times(4);
->>>>>>> 9243c105
     idleReactor.setIgnorePresentFences(true);
 
     // First, set the same period, which should only be confirmed when we receive two
