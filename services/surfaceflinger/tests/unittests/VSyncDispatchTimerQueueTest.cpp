/*
 * Copyright 2019 The Android Open Source Project
 *
 * Licensed under the Apache License, Version 2.0 (the "License");
 * you may not use this file except in compliance with the License.
 * You may obtain a copy of the License at
 *
 *      http://www.apache.org/licenses/LICENSE-2.0
 *
 * Unless required by applicable law or agreed to in writing, software
 * distributed under the License is distributed on an "AS IS" BASIS,
 * WITHOUT WARRANTIES OR CONDITIONS OF ANY KIND, either express or implied.
 * See the License for the specific language governing permissions and
 * limitations under the License.
 */

// TODO(b/129481165): remove the #pragma below and fix conversion issues
#pragma clang diagnostic push
#pragma clang diagnostic ignored "-Wconversion"

#undef LOG_TAG
#define LOG_TAG "LibSurfaceFlingerUnittests"
#define LOG_NDEBUG 0

#include "Scheduler/TimeKeeper.h"
#include "Scheduler/VSyncDispatchTimerQueue.h"
#include "Scheduler/VSyncTracker.h"

#include <gmock/gmock.h>
#include <gtest/gtest.h>
#include <thread>

using namespace testing;
using namespace std::literals;
namespace android::scheduler {

class MockVSyncTracker : public VSyncTracker {
public:
    MockVSyncTracker(nsecs_t period) : mPeriod{period} {
        ON_CALL(*this, nextAnticipatedVSyncTimeFrom(_))
                .WillByDefault(Invoke(this, &MockVSyncTracker::nextVSyncTime));
        ON_CALL(*this, addVsyncTimestamp(_)).WillByDefault(Return(true));
    }

    MOCK_METHOD1(addVsyncTimestamp, bool(nsecs_t));
    MOCK_CONST_METHOD1(nextAnticipatedVSyncTimeFrom, nsecs_t(nsecs_t));
    MOCK_CONST_METHOD0(currentPeriod, nsecs_t());
    MOCK_METHOD1(setPeriod, void(nsecs_t));
    MOCK_METHOD0(resetModel, void());
    MOCK_CONST_METHOD0(needsMoreSamples, bool());
    MOCK_CONST_METHOD1(dump, void(std::string&));

    nsecs_t nextVSyncTime(nsecs_t timePoint) const {
        if (timePoint % mPeriod == 0) {
            return timePoint;
        }
        return (timePoint - (timePoint % mPeriod) + mPeriod);
    }

protected:
    nsecs_t const mPeriod;
};

class ControllableClock : public TimeKeeper {
public:
    ControllableClock() {
        ON_CALL(*this, alarmAt(_, _))
                .WillByDefault(Invoke(this, &ControllableClock::alarmAtDefaultBehavior));
        ON_CALL(*this, now()).WillByDefault(Invoke(this, &ControllableClock::fakeTime));
    }

    MOCK_CONST_METHOD0(now, nsecs_t());
    MOCK_METHOD2(alarmAt, void(std::function<void()> const&, nsecs_t time));
    MOCK_METHOD0(alarmCancel, void());
    MOCK_CONST_METHOD1(dump, void(std::string&));

    void alarmAtDefaultBehavior(std::function<void()> const& callback, nsecs_t time) {
        mCallback = callback;
        mNextCallbackTime = time;
    }

    nsecs_t fakeTime() const { return mCurrentTime; }

    void advanceToNextCallback() {
        mCurrentTime = mNextCallbackTime;
        if (mCallback) {
            mCallback();
        }
    }

    void advanceBy(nsecs_t advancement) {
        mCurrentTime += advancement;
        if (mCurrentTime >= (mNextCallbackTime + mLag) && mCallback) {
            mCallback();
        }
    };

    void setLag(nsecs_t lag) { mLag = lag; }

private:
    std::function<void()> mCallback;
    nsecs_t mNextCallbackTime = 0;
    nsecs_t mCurrentTime = 0;
    nsecs_t mLag = 0;
};

class CountingCallback {
public:
    CountingCallback(VSyncDispatch& dispatch)
          : mDispatch(dispatch),
            mToken(dispatch.registerCallback(std::bind(&CountingCallback::counter, this,
                                                       std::placeholders::_1,
                                                       std::placeholders::_2),
                                             "test")) {}
    ~CountingCallback() { mDispatch.unregisterCallback(mToken); }

    operator VSyncDispatch::CallbackToken() const { return mToken; }

    void counter(nsecs_t time, nsecs_t wakeup_time) {
        mCalls.push_back(time);
        mWakeupTime.push_back(wakeup_time);
    }

    VSyncDispatch& mDispatch;
    VSyncDispatch::CallbackToken mToken;
    std::vector<nsecs_t> mCalls;
    std::vector<nsecs_t> mWakeupTime;
};

class PausingCallback {
public:
    PausingCallback(VSyncDispatch& dispatch, std::chrono::milliseconds pauseAmount)
          : mDispatch(dispatch),
            mToken(dispatch.registerCallback(std::bind(&PausingCallback::pause, this,
                                                       std::placeholders::_1,
                                                       std::placeholders::_2),
                                             "test")),
            mRegistered(true),
            mPauseAmount(pauseAmount) {}
    ~PausingCallback() { unregister(); }

    operator VSyncDispatch::CallbackToken() const { return mToken; }

    void pause(nsecs_t, nsecs_t) {
        std::unique_lock<std::mutex> lk(mMutex);
        mPause = true;
        mCv.notify_all();

        mCv.wait_for(lk, mPauseAmount, [this] { return !mPause; });

        mResourcePresent = (mResource.lock() != nullptr);
    }

    bool waitForPause() {
        std::unique_lock<std::mutex> lk(mMutex);
        auto waiting = mCv.wait_for(lk, 10s, [this] { return mPause; });
        return waiting;
    }

    void stashResource(std::weak_ptr<void> const& resource) { mResource = resource; }

    bool resourcePresent() { return mResourcePresent; }

    void unpause() {
        std::unique_lock<std::mutex> lk(mMutex);
        mPause = false;
        mCv.notify_all();
    }

    void unregister() {
        if (mRegistered) {
            mDispatch.unregisterCallback(mToken);
            mRegistered = false;
        }
    }

    VSyncDispatch& mDispatch;
    VSyncDispatch::CallbackToken mToken;
    bool mRegistered = true;

    std::mutex mMutex;
    std::condition_variable mCv;
    bool mPause = false;
    std::weak_ptr<void> mResource;
    bool mResourcePresent = false;
    std::chrono::milliseconds const mPauseAmount;
};

class VSyncDispatchTimerQueueTest : public testing::Test {
protected:
    std::unique_ptr<TimeKeeper> createTimeKeeper() {
        class TimeKeeperWrapper : public TimeKeeper {
        public:
            TimeKeeperWrapper(TimeKeeper& control) : mControllableClock(control) {}
            void alarmAt(std::function<void()> const& callback, nsecs_t time) final {
                mControllableClock.alarmAt(callback, time);
            }
            void alarmCancel() final { mControllableClock.alarmCancel(); }
            nsecs_t now() const final { return mControllableClock.now(); }
            void dump(std::string&) const final {}

        private:
            TimeKeeper& mControllableClock;
        };
        return std::make_unique<TimeKeeperWrapper>(mMockClock);
    }

    ~VSyncDispatchTimerQueueTest() {
        // destructor of  dispatch will cancelAlarm(). Ignore final cancel in common test.
        Mock::VerifyAndClearExpectations(&mMockClock);
    }

    void advanceToNextCallback() { mMockClock.advanceToNextCallback(); }

    NiceMock<ControllableClock> mMockClock;
    static nsecs_t constexpr mDispatchGroupThreshold = 5;
    nsecs_t const mPeriod = 1000;
    nsecs_t const mVsyncMoveThreshold = 300;
    NiceMock<MockVSyncTracker> mStubTracker{mPeriod};
    VSyncDispatchTimerQueue mDispatch{createTimeKeeper(), mStubTracker, mDispatchGroupThreshold,
                                      mVsyncMoveThreshold};
};

TEST_F(VSyncDispatchTimerQueueTest, unregistersSetAlarmOnDestruction) {
    EXPECT_CALL(mMockClock, alarmAt(_, 900));
    EXPECT_CALL(mMockClock, alarmCancel());
    {
        VSyncDispatchTimerQueue mDispatch{createTimeKeeper(), mStubTracker, mDispatchGroupThreshold,
                                          mVsyncMoveThreshold};
        CountingCallback cb(mDispatch);
        EXPECT_EQ(mDispatch.schedule(cb, 100, 1000), ScheduleResult::Scheduled);
    }
}

TEST_F(VSyncDispatchTimerQueueTest, basicAlarmSettingFuture) {
    auto intended = mPeriod - 230;
    EXPECT_CALL(mMockClock, alarmAt(_, 900));

    CountingCallback cb(mDispatch);
    EXPECT_EQ(mDispatch.schedule(cb, 100, intended), ScheduleResult::Scheduled);
    advanceToNextCallback();

    ASSERT_THAT(cb.mCalls.size(), Eq(1));
    EXPECT_THAT(cb.mCalls[0], Eq(mPeriod));
}

TEST_F(VSyncDispatchTimerQueueTest, basicAlarmSettingFutureWithAdjustmentToTrueVsync) {
    EXPECT_CALL(mStubTracker, nextAnticipatedVSyncTimeFrom(1000)).WillOnce(Return(1150));
    EXPECT_CALL(mMockClock, alarmAt(_, 1050));

    CountingCallback cb(mDispatch);
    mDispatch.schedule(cb, 100, mPeriod);
    advanceToNextCallback();

    ASSERT_THAT(cb.mCalls.size(), Eq(1));
    EXPECT_THAT(cb.mCalls[0], Eq(1150));
}

TEST_F(VSyncDispatchTimerQueueTest, basicAlarmSettingAdjustmentPast) {
    auto const now = 234;
    mMockClock.advanceBy(234);
    auto const workDuration = 10 * mPeriod;
    EXPECT_CALL(mStubTracker, nextAnticipatedVSyncTimeFrom(now + workDuration))
            .WillOnce(Return(mPeriod * 11));
    EXPECT_CALL(mMockClock, alarmAt(_, mPeriod));

    CountingCallback cb(mDispatch);
    EXPECT_EQ(mDispatch.schedule(cb, workDuration, mPeriod), ScheduleResult::Scheduled);
}

TEST_F(VSyncDispatchTimerQueueTest, basicAlarmCancel) {
    EXPECT_CALL(mMockClock, alarmAt(_, 900));
    EXPECT_CALL(mMockClock, alarmCancel());

    CountingCallback cb(mDispatch);
    EXPECT_EQ(mDispatch.schedule(cb, 100, mPeriod), ScheduleResult::Scheduled);
    EXPECT_EQ(mDispatch.cancel(cb), CancelResult::Cancelled);
}

TEST_F(VSyncDispatchTimerQueueTest, basicAlarmCancelTooLate) {
    EXPECT_CALL(mMockClock, alarmAt(_, 900));
    EXPECT_CALL(mMockClock, alarmCancel());

    CountingCallback cb(mDispatch);
    EXPECT_EQ(mDispatch.schedule(cb, 100, mPeriod), ScheduleResult::Scheduled);
    mMockClock.advanceBy(950);
    EXPECT_EQ(mDispatch.cancel(cb), CancelResult::TooLate);
}

TEST_F(VSyncDispatchTimerQueueTest, basicAlarmCancelTooLateWhenRunning) {
    EXPECT_CALL(mMockClock, alarmAt(_, 900));
    EXPECT_CALL(mMockClock, alarmCancel());

    PausingCallback cb(mDispatch, std::chrono::duration_cast<std::chrono::milliseconds>(1s));
    EXPECT_EQ(mDispatch.schedule(cb, 100, mPeriod), ScheduleResult::Scheduled);

    std::thread pausingThread([&] { mMockClock.advanceToNextCallback(); });
    EXPECT_TRUE(cb.waitForPause());
    EXPECT_EQ(mDispatch.cancel(cb), CancelResult::TooLate);
    cb.unpause();
    pausingThread.join();
}

TEST_F(VSyncDispatchTimerQueueTest, unregisterSynchronizes) {
    EXPECT_CALL(mMockClock, alarmAt(_, 900));
    EXPECT_CALL(mMockClock, alarmCancel());

    auto resource = std::make_shared<int>(110);

    PausingCallback cb(mDispatch, 50ms);
    cb.stashResource(resource);
    EXPECT_EQ(mDispatch.schedule(cb, 100, mPeriod), ScheduleResult::Scheduled);

    std::thread pausingThread([&] { mMockClock.advanceToNextCallback(); });
    EXPECT_TRUE(cb.waitForPause());

    cb.unregister();
    resource.reset();

    cb.unpause();
    pausingThread.join();

    EXPECT_TRUE(cb.resourcePresent());
}

TEST_F(VSyncDispatchTimerQueueTest, basicTwoAlarmSetting) {
    EXPECT_CALL(mStubTracker, nextAnticipatedVSyncTimeFrom(1000))
            .Times(4)
            .WillOnce(Return(1055))
            .WillOnce(Return(1063))
            .WillOnce(Return(1063))
            .WillOnce(Return(1075));

    Sequence seq;
    EXPECT_CALL(mMockClock, alarmAt(_, 955)).InSequence(seq);
    EXPECT_CALL(mMockClock, alarmAt(_, 813)).InSequence(seq);
    EXPECT_CALL(mMockClock, alarmAt(_, 975)).InSequence(seq);

    CountingCallback cb0(mDispatch);
    CountingCallback cb1(mDispatch);

    mDispatch.schedule(cb0, 100, mPeriod);
    mDispatch.schedule(cb1, 250, mPeriod);

    advanceToNextCallback();
    advanceToNextCallback();

    ASSERT_THAT(cb0.mCalls.size(), Eq(1));
    EXPECT_THAT(cb0.mCalls[0], Eq(1075));
    ASSERT_THAT(cb1.mCalls.size(), Eq(1));
    EXPECT_THAT(cb1.mCalls[0], Eq(1063));
}

TEST_F(VSyncDispatchTimerQueueTest, rearmsFaroutTimeoutWhenCancellingCloseOne) {
    EXPECT_CALL(mStubTracker, nextAnticipatedVSyncTimeFrom(_))
            .Times(4)
            .WillOnce(Return(10000))
            .WillOnce(Return(1000))
            .WillOnce(Return(10000))
            .WillOnce(Return(10000));

    Sequence seq;
    EXPECT_CALL(mMockClock, alarmAt(_, 9900)).InSequence(seq);
    EXPECT_CALL(mMockClock, alarmAt(_, 750)).InSequence(seq);
    EXPECT_CALL(mMockClock, alarmAt(_, 9900)).InSequence(seq);

    CountingCallback cb0(mDispatch);
    CountingCallback cb1(mDispatch);

    mDispatch.schedule(cb0, 100, mPeriod * 10);
    mDispatch.schedule(cb1, 250, mPeriod);
    mDispatch.cancel(cb1);
}

TEST_F(VSyncDispatchTimerQueueTest, noUnnecessaryRearmsWhenRescheduling) {
    Sequence seq;
    EXPECT_CALL(mMockClock, alarmAt(_, 600)).InSequence(seq);
    EXPECT_CALL(mMockClock, alarmAt(_, 700)).InSequence(seq);

    CountingCallback cb0(mDispatch);
    CountingCallback cb1(mDispatch);

    mDispatch.schedule(cb0, 400, 1000);
    mDispatch.schedule(cb1, 200, 1000);
    mDispatch.schedule(cb1, 300, 1000);
    advanceToNextCallback();
}

TEST_F(VSyncDispatchTimerQueueTest, necessaryRearmsWhenModifying) {
    Sequence seq;
    EXPECT_CALL(mMockClock, alarmAt(_, 600)).InSequence(seq);
    EXPECT_CALL(mMockClock, alarmAt(_, 500)).InSequence(seq);
    EXPECT_CALL(mMockClock, alarmAt(_, 600)).InSequence(seq);

    CountingCallback cb0(mDispatch);
    CountingCallback cb1(mDispatch);

    mDispatch.schedule(cb0, 400, 1000);
    mDispatch.schedule(cb1, 200, 1000);
    mDispatch.schedule(cb1, 500, 1000);
    advanceToNextCallback();
}

TEST_F(VSyncDispatchTimerQueueTest, modifyIntoGroup) {
    Sequence seq;
    EXPECT_CALL(mMockClock, alarmAt(_, 600)).InSequence(seq);
    EXPECT_CALL(mMockClock, alarmAt(_, 1600)).InSequence(seq);
    EXPECT_CALL(mMockClock, alarmAt(_, 1590)).InSequence(seq);
    EXPECT_CALL(mMockClock, alarmAt(_, 1600)).InSequence(seq);

    auto offset = 400;
    auto closeOffset = offset + mDispatchGroupThreshold - 1;
    auto notCloseOffset = offset + 2 * mDispatchGroupThreshold;

    CountingCallback cb0(mDispatch);
    CountingCallback cb1(mDispatch);

    mDispatch.schedule(cb0, 400, 1000);
    mDispatch.schedule(cb1, 200, 1000);
    mDispatch.schedule(cb1, closeOffset, 1000);

    advanceToNextCallback();
    ASSERT_THAT(cb0.mCalls.size(), Eq(1));
    EXPECT_THAT(cb0.mCalls[0], Eq(mPeriod));
    ASSERT_THAT(cb1.mCalls.size(), Eq(1));
    EXPECT_THAT(cb1.mCalls[0], Eq(mPeriod));

    mDispatch.schedule(cb0, 400, 2000);
    mDispatch.schedule(cb1, notCloseOffset, 2000);
    advanceToNextCallback();
    ASSERT_THAT(cb1.mCalls.size(), Eq(2));
    EXPECT_THAT(cb1.mCalls[1], Eq(2000));

    advanceToNextCallback();
    ASSERT_THAT(cb0.mCalls.size(), Eq(2));
    EXPECT_THAT(cb0.mCalls[1], Eq(2000));
}

TEST_F(VSyncDispatchTimerQueueTest, rearmsWhenEndingAndDoesntCancel) {
    Sequence seq;
    EXPECT_CALL(mMockClock, alarmAt(_, 900)).InSequence(seq);
    EXPECT_CALL(mMockClock, alarmAt(_, 800)).InSequence(seq);
    EXPECT_CALL(mMockClock, alarmAt(_, 900)).InSequence(seq);
    EXPECT_CALL(mMockClock, alarmCancel());

    CountingCallback cb0(mDispatch);
    CountingCallback cb1(mDispatch);

    mDispatch.schedule(cb0, 100, 1000);
    mDispatch.schedule(cb1, 200, 1000);
    advanceToNextCallback();
    EXPECT_EQ(mDispatch.cancel(cb0), CancelResult::Cancelled);
}

TEST_F(VSyncDispatchTimerQueueTest, setAlarmCallsAtCorrectTimeWithChangingVsync) {
    EXPECT_CALL(mStubTracker, nextAnticipatedVSyncTimeFrom(_))
            .Times(3)
            .WillOnce(Return(950))
            .WillOnce(Return(1975))
            .WillOnce(Return(2950));

    CountingCallback cb(mDispatch);
    mDispatch.schedule(cb, 100, 920);

    mMockClock.advanceBy(850);
    EXPECT_THAT(cb.mCalls.size(), Eq(1));

    mDispatch.schedule(cb, 100, 1900);
    mMockClock.advanceBy(900);
    EXPECT_THAT(cb.mCalls.size(), Eq(1));
    mMockClock.advanceBy(125);
    EXPECT_THAT(cb.mCalls.size(), Eq(2));

    mDispatch.schedule(cb, 100, 2900);
    mMockClock.advanceBy(975);
    EXPECT_THAT(cb.mCalls.size(), Eq(3));
}

TEST_F(VSyncDispatchTimerQueueTest, callbackReentrancy) {
    Sequence seq;
    EXPECT_CALL(mMockClock, alarmAt(_, 900)).InSequence(seq);
    EXPECT_CALL(mMockClock, alarmAt(_, 1900)).InSequence(seq);

    VSyncDispatch::CallbackToken tmp;
    tmp = mDispatch.registerCallback([&](auto, auto) { mDispatch.schedule(tmp, 100, 2000); },
                                     "o.o");

    mDispatch.schedule(tmp, 100, 1000);
    advanceToNextCallback();
}

TEST_F(VSyncDispatchTimerQueueTest, callbackReentrantWithPastWakeup) {
    VSyncDispatch::CallbackToken tmp;
    std::optional<nsecs_t> lastTarget;
    tmp = mDispatch.registerCallback(
            [&](auto timestamp, auto) {
                EXPECT_EQ(mDispatch.schedule(tmp, 400, timestamp - mVsyncMoveThreshold),
                          ScheduleResult::Scheduled);
                EXPECT_EQ(mDispatch.schedule(tmp, 400, timestamp), ScheduleResult::Scheduled);
                EXPECT_EQ(mDispatch.schedule(tmp, 400, timestamp + mVsyncMoveThreshold),
                          ScheduleResult::Scheduled);
                lastTarget = timestamp;
            },
            "oo");

    mDispatch.schedule(tmp, 999, 1000);
    advanceToNextCallback();
    EXPECT_THAT(lastTarget, Eq(1000));

    advanceToNextCallback();
    EXPECT_THAT(lastTarget, Eq(2000));
}

TEST_F(VSyncDispatchTimerQueueTest, modificationsAroundVsyncTime) {
    Sequence seq;
    EXPECT_CALL(mMockClock, alarmAt(_, 1000)).InSequence(seq);
    EXPECT_CALL(mMockClock, alarmAt(_, 950)).InSequence(seq);
    EXPECT_CALL(mMockClock, alarmAt(_, 1950)).InSequence(seq);
    EXPECT_CALL(mMockClock, alarmAt(_, 1900)).InSequence(seq);

    CountingCallback cb(mDispatch);
    mDispatch.schedule(cb, 0, 1000);

    mMockClock.advanceBy(750);
    mDispatch.schedule(cb, 50, 1000);

    advanceToNextCallback();
    mDispatch.schedule(cb, 50, 2000);

    mMockClock.advanceBy(800);
    mDispatch.schedule(cb, 100, 2000);
}

TEST_F(VSyncDispatchTimerQueueTest, lateModifications) {
    Sequence seq;
    EXPECT_CALL(mMockClock, alarmAt(_, 500)).InSequence(seq);
    EXPECT_CALL(mMockClock, alarmAt(_, 900)).InSequence(seq);
    EXPECT_CALL(mMockClock, alarmAt(_, 850)).InSequence(seq);
    EXPECT_CALL(mMockClock, alarmAt(_, 1800)).InSequence(seq);

    CountingCallback cb0(mDispatch);
    CountingCallback cb1(mDispatch);

    mDispatch.schedule(cb0, 500, 1000);
    mDispatch.schedule(cb1, 100, 1000);

    advanceToNextCallback();
    mDispatch.schedule(cb0, 200, 2000);
    mDispatch.schedule(cb1, 150, 1000);

    advanceToNextCallback();
    advanceToNextCallback();
}

TEST_F(VSyncDispatchTimerQueueTest, doesntCancelPriorValidTimerForFutureMod) {
    Sequence seq;
    EXPECT_CALL(mMockClock, alarmAt(_, 500)).InSequence(seq);

    CountingCallback cb0(mDispatch);
    CountingCallback cb1(mDispatch);
    mDispatch.schedule(cb0, 500, 1000);
    mDispatch.schedule(cb1, 500, 20000);
}

TEST_F(VSyncDispatchTimerQueueTest, setsTimerAfterCancellation) {
    Sequence seq;
    EXPECT_CALL(mMockClock, alarmAt(_, 500)).InSequence(seq);
    EXPECT_CALL(mMockClock, alarmCancel()).InSequence(seq);
    EXPECT_CALL(mMockClock, alarmAt(_, 900)).InSequence(seq);

    CountingCallback cb0(mDispatch);
    mDispatch.schedule(cb0, 500, 1000);
    mDispatch.cancel(cb0);
    mDispatch.schedule(cb0, 100, 1000);
}

TEST_F(VSyncDispatchTimerQueueTest, makingUpIdsError) {
    VSyncDispatch::CallbackToken token(100);
    EXPECT_THAT(mDispatch.schedule(token, 100, 1000), Eq(ScheduleResult::Error));
    EXPECT_THAT(mDispatch.cancel(token), Eq(CancelResult::Error));
}

TEST_F(VSyncDispatchTimerQueueTest, canMoveCallbackBackwardsInTime) {
    CountingCallback cb0(mDispatch);
    EXPECT_EQ(mDispatch.schedule(cb0, 500, 1000), ScheduleResult::Scheduled);
    EXPECT_EQ(mDispatch.schedule(cb0, 100, 1000), ScheduleResult::Scheduled);
}

// b/1450138150
TEST_F(VSyncDispatchTimerQueueTest, doesNotMoveCallbackBackwardsAndSkipAScheduledTargetVSync) {
    EXPECT_CALL(mMockClock, alarmAt(_, 500));
    CountingCallback cb(mDispatch);
    EXPECT_EQ(mDispatch.schedule(cb, 500, 1000), ScheduleResult::Scheduled);
    mMockClock.advanceBy(400);

    EXPECT_EQ(mDispatch.schedule(cb, 800, 1000), ScheduleResult::Scheduled);
    advanceToNextCallback();
    ASSERT_THAT(cb.mCalls.size(), Eq(1));
}

TEST_F(VSyncDispatchTimerQueueTest, targetOffsetMovingBackALittleCanStillSchedule) {
    EXPECT_CALL(mStubTracker, nextAnticipatedVSyncTimeFrom(1000))
            .Times(2)
            .WillOnce(Return(1000))
            .WillOnce(Return(1002));
    CountingCallback cb(mDispatch);
    EXPECT_EQ(mDispatch.schedule(cb, 500, 1000), ScheduleResult::Scheduled);
    mMockClock.advanceBy(400);
    EXPECT_EQ(mDispatch.schedule(cb, 400, 1000), ScheduleResult::Scheduled);
}

TEST_F(VSyncDispatchTimerQueueTest, canScheduleNegativeOffsetAgainstDifferentPeriods) {
    CountingCallback cb0(mDispatch);
    EXPECT_EQ(mDispatch.schedule(cb0, 500, 1000), ScheduleResult::Scheduled);
    advanceToNextCallback();
    EXPECT_EQ(mDispatch.schedule(cb0, 1100, 2000), ScheduleResult::Scheduled);
}

TEST_F(VSyncDispatchTimerQueueTest, canScheduleLargeNegativeOffset) {
    Sequence seq;
    EXPECT_CALL(mMockClock, alarmAt(_, 500)).InSequence(seq);
    EXPECT_CALL(mMockClock, alarmAt(_, 1100)).InSequence(seq);
    CountingCallback cb0(mDispatch);
    EXPECT_EQ(mDispatch.schedule(cb0, 500, 1000), ScheduleResult::Scheduled);
    advanceToNextCallback();
    EXPECT_EQ(mDispatch.schedule(cb0, 1900, 2000), ScheduleResult::Scheduled);
}

TEST_F(VSyncDispatchTimerQueueTest, scheduleUpdatesDoesNotAffectSchedulingState) {
    EXPECT_CALL(mMockClock, alarmAt(_, 600));

    CountingCallback cb(mDispatch);
    EXPECT_EQ(mDispatch.schedule(cb, 400, 1000), ScheduleResult::Scheduled);

    EXPECT_EQ(mDispatch.schedule(cb, 1400, 1000), ScheduleResult::Scheduled);

    advanceToNextCallback();
}

TEST_F(VSyncDispatchTimerQueueTest, helperMove) {
    EXPECT_CALL(mMockClock, alarmAt(_, 500)).Times(1);
    EXPECT_CALL(mMockClock, alarmCancel()).Times(1);

    VSyncCallbackRegistration cb(
            mDispatch, [](auto, auto) {}, "");
    VSyncCallbackRegistration cb1(std::move(cb));
    cb.schedule(100, 1000);
    cb.cancel();

    cb1.schedule(500, 1000);
    cb1.cancel();
}

TEST_F(VSyncDispatchTimerQueueTest, helperMoveAssign) {
    EXPECT_CALL(mMockClock, alarmAt(_, 500)).Times(1);
    EXPECT_CALL(mMockClock, alarmCancel()).Times(1);

    VSyncCallbackRegistration cb(
            mDispatch, [](auto, auto) {}, "");
    VSyncCallbackRegistration cb1(
            mDispatch, [](auto, auto) {}, "");
    cb1 = std::move(cb);
    cb.schedule(100, 1000);
    cb.cancel();

    cb1.schedule(500, 1000);
    cb1.cancel();
}

// b/154303580
TEST_F(VSyncDispatchTimerQueueTest, skipsSchedulingIfTimerReschedulingIsImminent) {
    Sequence seq;
<<<<<<< HEAD
    EXPECT_CALL(mMockClock, alarmAt(_, 600)).InSequence(seq);
    EXPECT_CALL(mMockClock, alarmAt(_, 1900)).InSequence(seq);
=======
    EXPECT_CALL(mMockClock, alarmIn(_, 600)).InSequence(seq);
    EXPECT_CALL(mMockClock, alarmIn(_, 1200)).InSequence(seq);
>>>>>>> 9243c105
    CountingCallback cb1(mDispatch);
    CountingCallback cb2(mDispatch);

    EXPECT_EQ(mDispatch.schedule(cb1, 400, 1000), ScheduleResult::Scheduled);

    mMockClock.setLag(100);
    mMockClock.advanceBy(620);

    EXPECT_EQ(mDispatch.schedule(cb2, 100, 2000), ScheduleResult::Scheduled);
    mMockClock.advanceBy(80);

    EXPECT_THAT(cb1.mCalls.size(), Eq(1));
    EXPECT_THAT(cb2.mCalls.size(), Eq(0));
}

// b/154303580.
// If the same callback tries to reschedule itself after it's too late, timer opts to apply the
// update later, as opposed to blocking the calling thread.
TEST_F(VSyncDispatchTimerQueueTest, skipsSchedulingIfTimerReschedulingIsImminentSameCallback) {
    Sequence seq;
<<<<<<< HEAD
    EXPECT_CALL(mMockClock, alarmAt(_, 600)).InSequence(seq);
    EXPECT_CALL(mMockClock, alarmAt(_, 1630)).InSequence(seq);
=======
    EXPECT_CALL(mMockClock, alarmIn(_, 600)).InSequence(seq);
    EXPECT_CALL(mMockClock, alarmIn(_, 930)).InSequence(seq);
>>>>>>> 9243c105
    CountingCallback cb(mDispatch);

    EXPECT_EQ(mDispatch.schedule(cb, 400, 1000), ScheduleResult::Scheduled);

    mMockClock.setLag(100);
    mMockClock.advanceBy(620);

    EXPECT_EQ(mDispatch.schedule(cb, 370, 2000), ScheduleResult::Scheduled);
    mMockClock.advanceBy(80);

    EXPECT_THAT(cb.mCalls.size(), Eq(1));
}

// b/154303580.
TEST_F(VSyncDispatchTimerQueueTest, skipsRearmingWhenNotNextScheduled) {
    Sequence seq;
<<<<<<< HEAD
    EXPECT_CALL(mMockClock, alarmAt(_, 600)).InSequence(seq);
=======
    EXPECT_CALL(mMockClock, alarmIn(_, 600)).InSequence(seq);
>>>>>>> 9243c105
    EXPECT_CALL(mMockClock, alarmCancel()).InSequence(seq);
    CountingCallback cb1(mDispatch);
    CountingCallback cb2(mDispatch);

    EXPECT_EQ(mDispatch.schedule(cb1, 400, 1000), ScheduleResult::Scheduled);
    EXPECT_EQ(mDispatch.schedule(cb2, 100, 2000), ScheduleResult::Scheduled);

    mMockClock.setLag(100);
    mMockClock.advanceBy(620);

    EXPECT_EQ(mDispatch.cancel(cb2), CancelResult::Cancelled);

    mMockClock.advanceBy(80);

    EXPECT_THAT(cb1.mCalls.size(), Eq(1));
    EXPECT_THAT(cb2.mCalls.size(), Eq(0));
}

TEST_F(VSyncDispatchTimerQueueTest, rearmsWhenCancelledAndIsNextScheduled) {
    Sequence seq;
<<<<<<< HEAD
    EXPECT_CALL(mMockClock, alarmAt(_, 600)).InSequence(seq);
    EXPECT_CALL(mMockClock, alarmAt(_, 1900)).InSequence(seq);
=======
    EXPECT_CALL(mMockClock, alarmIn(_, 600)).InSequence(seq);
    EXPECT_CALL(mMockClock, alarmIn(_, 1280)).InSequence(seq);
>>>>>>> 9243c105
    EXPECT_CALL(mMockClock, alarmCancel()).InSequence(seq);
    CountingCallback cb1(mDispatch);
    CountingCallback cb2(mDispatch);

    EXPECT_EQ(mDispatch.schedule(cb1, 400, 1000), ScheduleResult::Scheduled);
    EXPECT_EQ(mDispatch.schedule(cb2, 100, 2000), ScheduleResult::Scheduled);

    mMockClock.setLag(100);
    mMockClock.advanceBy(620);

    EXPECT_EQ(mDispatch.cancel(cb1), CancelResult::Cancelled);

    EXPECT_THAT(cb1.mCalls.size(), Eq(0));
    EXPECT_THAT(cb2.mCalls.size(), Eq(0));
    mMockClock.advanceToNextCallback();

    EXPECT_THAT(cb1.mCalls.size(), Eq(0));
    EXPECT_THAT(cb2.mCalls.size(), Eq(1));
}

TEST_F(VSyncDispatchTimerQueueTest, laggedTimerGroupsCallbacksWithinLag) {
    CountingCallback cb1(mDispatch);
    CountingCallback cb2(mDispatch);

    Sequence seq;
    EXPECT_CALL(mStubTracker, nextAnticipatedVSyncTimeFrom(1000))
            .InSequence(seq)
            .WillOnce(Return(1000));
<<<<<<< HEAD
    EXPECT_CALL(mMockClock, alarmAt(_, 600)).InSequence(seq);
=======
    EXPECT_CALL(mMockClock, alarmIn(_, 600)).InSequence(seq);
>>>>>>> 9243c105
    EXPECT_CALL(mStubTracker, nextAnticipatedVSyncTimeFrom(1000))
            .InSequence(seq)
            .WillOnce(Return(1000));

    EXPECT_EQ(mDispatch.schedule(cb1, 400, 1000), ScheduleResult::Scheduled);
    EXPECT_EQ(mDispatch.schedule(cb2, 390, 1000), ScheduleResult::Scheduled);

    mMockClock.setLag(100);
    mMockClock.advanceBy(700);

    ASSERT_THAT(cb1.mWakeupTime.size(), Eq(1));
    EXPECT_THAT(cb1.mWakeupTime[0], Eq(600));
    ASSERT_THAT(cb2.mWakeupTime.size(), Eq(1));
    EXPECT_THAT(cb2.mWakeupTime[0], Eq(610));
}

class VSyncDispatchTimerQueueEntryTest : public testing::Test {
protected:
    nsecs_t const mPeriod = 1000;
    nsecs_t const mVsyncMoveThreshold = 200;
    NiceMock<MockVSyncTracker> mStubTracker{mPeriod};
};

TEST_F(VSyncDispatchTimerQueueEntryTest, stateAfterInitialization) {
    std::string name("basicname");
    VSyncDispatchTimerQueueEntry entry(
            name, [](auto, auto) {}, mVsyncMoveThreshold);
    EXPECT_THAT(entry.name(), Eq(name));
    EXPECT_FALSE(entry.lastExecutedVsyncTarget());
    EXPECT_FALSE(entry.wakeupTime());
}

TEST_F(VSyncDispatchTimerQueueEntryTest, stateScheduling) {
    VSyncDispatchTimerQueueEntry entry(
            "test", [](auto, auto) {}, mVsyncMoveThreshold);

    EXPECT_FALSE(entry.wakeupTime());
    EXPECT_THAT(entry.schedule(100, 500, mStubTracker, 0), Eq(ScheduleResult::Scheduled));
    auto const wakeup = entry.wakeupTime();
    ASSERT_TRUE(wakeup);
    EXPECT_THAT(*wakeup, Eq(900));

    entry.disarm();
    EXPECT_FALSE(entry.wakeupTime());
}

TEST_F(VSyncDispatchTimerQueueEntryTest, stateSchedulingReallyLongWakeupLatency) {
    auto const duration = 500;
    auto const now = 8750;

    EXPECT_CALL(mStubTracker, nextAnticipatedVSyncTimeFrom(now + duration))
            .Times(1)
            .WillOnce(Return(10000));
    VSyncDispatchTimerQueueEntry entry(
            "test", [](auto, auto) {}, mVsyncMoveThreshold);

    EXPECT_FALSE(entry.wakeupTime());
    EXPECT_THAT(entry.schedule(500, 994, mStubTracker, now), Eq(ScheduleResult::Scheduled));
    auto const wakeup = entry.wakeupTime();
    ASSERT_TRUE(wakeup);
    EXPECT_THAT(*wakeup, Eq(9500));
}

TEST_F(VSyncDispatchTimerQueueEntryTest, runCallback) {
    auto callCount = 0;
    auto vsyncCalledTime = 0;
    auto wakeupCalledTime = 0;
    VSyncDispatchTimerQueueEntry entry(
            "test",
            [&](auto vsyncTime, auto wakeupTime) {
                callCount++;
                vsyncCalledTime = vsyncTime;
                wakeupCalledTime = wakeupTime;
            },
            mVsyncMoveThreshold);

    EXPECT_THAT(entry.schedule(100, 500, mStubTracker, 0), Eq(ScheduleResult::Scheduled));
    auto const wakeup = entry.wakeupTime();
    ASSERT_TRUE(wakeup);
    EXPECT_THAT(*wakeup, Eq(900));

    entry.callback(entry.executing(), *wakeup);

    EXPECT_THAT(callCount, Eq(1));
    EXPECT_THAT(vsyncCalledTime, Eq(mPeriod));
    EXPECT_THAT(wakeupCalledTime, Eq(*wakeup));
    EXPECT_FALSE(entry.wakeupTime());
    auto lastCalledTarget = entry.lastExecutedVsyncTarget();
    ASSERT_TRUE(lastCalledTarget);
    EXPECT_THAT(*lastCalledTarget, Eq(mPeriod));
}

TEST_F(VSyncDispatchTimerQueueEntryTest, updateCallback) {
    EXPECT_CALL(mStubTracker, nextAnticipatedVSyncTimeFrom(_))
            .Times(2)
            .WillOnce(Return(1000))
            .WillOnce(Return(1020));

    VSyncDispatchTimerQueueEntry entry(
            "test", [](auto, auto) {}, mVsyncMoveThreshold);

    EXPECT_FALSE(entry.wakeupTime());
    entry.update(mStubTracker, 0);
    EXPECT_FALSE(entry.wakeupTime());

    EXPECT_THAT(entry.schedule(100, 500, mStubTracker, 0), Eq(ScheduleResult::Scheduled));
    auto wakeup = entry.wakeupTime();
    ASSERT_TRUE(wakeup);
    EXPECT_THAT(wakeup, Eq(900));

    entry.update(mStubTracker, 0);
    wakeup = entry.wakeupTime();
    ASSERT_TRUE(wakeup);
    EXPECT_THAT(*wakeup, Eq(920));
}

TEST_F(VSyncDispatchTimerQueueEntryTest, skipsUpdateIfJustScheduled) {
    VSyncDispatchTimerQueueEntry entry(
            "test", [](auto, auto) {}, mVsyncMoveThreshold);
    EXPECT_THAT(entry.schedule(100, 500, mStubTracker, 0), Eq(ScheduleResult::Scheduled));
    entry.update(mStubTracker, 0);

    auto const wakeup = entry.wakeupTime();
    ASSERT_TRUE(wakeup);
    EXPECT_THAT(*wakeup, Eq(wakeup));
}

TEST_F(VSyncDispatchTimerQueueEntryTest, willSnapToNextTargettableVSync) {
    VSyncDispatchTimerQueueEntry entry(
            "test", [](auto, auto) {}, mVsyncMoveThreshold);
    EXPECT_THAT(entry.schedule(100, 500, mStubTracker, 0), Eq(ScheduleResult::Scheduled));
    entry.executing(); // 1000 is executing
    // had 1000 not been executing, this could have been scheduled for time 800.
    EXPECT_THAT(entry.schedule(200, 500, mStubTracker, 0), Eq(ScheduleResult::Scheduled));
    EXPECT_THAT(*entry.wakeupTime(), Eq(1800));

    EXPECT_THAT(entry.schedule(50, 500, mStubTracker, 0), Eq(ScheduleResult::Scheduled));
    EXPECT_THAT(*entry.wakeupTime(), Eq(1950));

    EXPECT_THAT(entry.schedule(200, 1001, mStubTracker, 0), Eq(ScheduleResult::Scheduled));
    EXPECT_THAT(*entry.wakeupTime(), Eq(1800));
}

TEST_F(VSyncDispatchTimerQueueEntryTest,
       willRequestNextEstimateWhenSnappingToNextTargettableVSync) {
    VSyncDispatchTimerQueueEntry entry(
            "test", [](auto, auto) {}, mVsyncMoveThreshold);

    Sequence seq;
    EXPECT_CALL(mStubTracker, nextAnticipatedVSyncTimeFrom(500))
            .InSequence(seq)
            .WillOnce(Return(1000));
    EXPECT_CALL(mStubTracker, nextAnticipatedVSyncTimeFrom(500))
            .InSequence(seq)
            .WillOnce(Return(1000));
    EXPECT_CALL(mStubTracker, nextAnticipatedVSyncTimeFrom(1000 + mVsyncMoveThreshold))
            .InSequence(seq)
            .WillOnce(Return(2000));

    EXPECT_THAT(entry.schedule(100, 500, mStubTracker, 0), Eq(ScheduleResult::Scheduled));

    entry.executing(); // 1000 is executing

    EXPECT_THAT(entry.schedule(200, 500, mStubTracker, 0), Eq(ScheduleResult::Scheduled));
}

TEST_F(VSyncDispatchTimerQueueEntryTest, reportsScheduledIfStillTime) {
    VSyncDispatchTimerQueueEntry entry(
            "test", [](auto, auto) {}, mVsyncMoveThreshold);
    EXPECT_THAT(entry.schedule(100, 500, mStubTracker, 0), Eq(ScheduleResult::Scheduled));
    EXPECT_THAT(entry.schedule(200, 500, mStubTracker, 0), Eq(ScheduleResult::Scheduled));
    EXPECT_THAT(entry.schedule(50, 500, mStubTracker, 0), Eq(ScheduleResult::Scheduled));
    EXPECT_THAT(entry.schedule(1200, 500, mStubTracker, 0), Eq(ScheduleResult::Scheduled));
}

TEST_F(VSyncDispatchTimerQueueEntryTest, storesPendingUpdatesUntilUpdate) {
    static constexpr auto effectualOffset = 200;
    VSyncDispatchTimerQueueEntry entry(
            "test", [](auto, auto) {}, mVsyncMoveThreshold);
    EXPECT_FALSE(entry.hasPendingWorkloadUpdate());
    entry.addPendingWorkloadUpdate(100, 400);
    entry.addPendingWorkloadUpdate(effectualOffset, 700);
    EXPECT_TRUE(entry.hasPendingWorkloadUpdate());
    entry.update(mStubTracker, 0);
    EXPECT_FALSE(entry.hasPendingWorkloadUpdate());
    EXPECT_THAT(*entry.wakeupTime(), Eq(mPeriod - effectualOffset));
}

} // namespace android::scheduler

// TODO(b/129481165): remove the #pragma below and fix conversion issues
#pragma clang diagnostic pop // ignored "-Wconversion"<|MERGE_RESOLUTION|>--- conflicted
+++ resolved
@@ -670,13 +670,8 @@
 // b/154303580
 TEST_F(VSyncDispatchTimerQueueTest, skipsSchedulingIfTimerReschedulingIsImminent) {
     Sequence seq;
-<<<<<<< HEAD
     EXPECT_CALL(mMockClock, alarmAt(_, 600)).InSequence(seq);
     EXPECT_CALL(mMockClock, alarmAt(_, 1900)).InSequence(seq);
-=======
-    EXPECT_CALL(mMockClock, alarmIn(_, 600)).InSequence(seq);
-    EXPECT_CALL(mMockClock, alarmIn(_, 1200)).InSequence(seq);
->>>>>>> 9243c105
     CountingCallback cb1(mDispatch);
     CountingCallback cb2(mDispatch);
 
@@ -697,13 +692,8 @@
 // update later, as opposed to blocking the calling thread.
 TEST_F(VSyncDispatchTimerQueueTest, skipsSchedulingIfTimerReschedulingIsImminentSameCallback) {
     Sequence seq;
-<<<<<<< HEAD
     EXPECT_CALL(mMockClock, alarmAt(_, 600)).InSequence(seq);
     EXPECT_CALL(mMockClock, alarmAt(_, 1630)).InSequence(seq);
-=======
-    EXPECT_CALL(mMockClock, alarmIn(_, 600)).InSequence(seq);
-    EXPECT_CALL(mMockClock, alarmIn(_, 930)).InSequence(seq);
->>>>>>> 9243c105
     CountingCallback cb(mDispatch);
 
     EXPECT_EQ(mDispatch.schedule(cb, 400, 1000), ScheduleResult::Scheduled);
@@ -720,11 +710,7 @@
 // b/154303580.
 TEST_F(VSyncDispatchTimerQueueTest, skipsRearmingWhenNotNextScheduled) {
     Sequence seq;
-<<<<<<< HEAD
     EXPECT_CALL(mMockClock, alarmAt(_, 600)).InSequence(seq);
-=======
-    EXPECT_CALL(mMockClock, alarmIn(_, 600)).InSequence(seq);
->>>>>>> 9243c105
     EXPECT_CALL(mMockClock, alarmCancel()).InSequence(seq);
     CountingCallback cb1(mDispatch);
     CountingCallback cb2(mDispatch);
@@ -745,13 +731,8 @@
 
 TEST_F(VSyncDispatchTimerQueueTest, rearmsWhenCancelledAndIsNextScheduled) {
     Sequence seq;
-<<<<<<< HEAD
     EXPECT_CALL(mMockClock, alarmAt(_, 600)).InSequence(seq);
     EXPECT_CALL(mMockClock, alarmAt(_, 1900)).InSequence(seq);
-=======
-    EXPECT_CALL(mMockClock, alarmIn(_, 600)).InSequence(seq);
-    EXPECT_CALL(mMockClock, alarmIn(_, 1280)).InSequence(seq);
->>>>>>> 9243c105
     EXPECT_CALL(mMockClock, alarmCancel()).InSequence(seq);
     CountingCallback cb1(mDispatch);
     CountingCallback cb2(mDispatch);
@@ -780,11 +761,7 @@
     EXPECT_CALL(mStubTracker, nextAnticipatedVSyncTimeFrom(1000))
             .InSequence(seq)
             .WillOnce(Return(1000));
-<<<<<<< HEAD
     EXPECT_CALL(mMockClock, alarmAt(_, 600)).InSequence(seq);
-=======
-    EXPECT_CALL(mMockClock, alarmIn(_, 600)).InSequence(seq);
->>>>>>> 9243c105
     EXPECT_CALL(mStubTracker, nextAnticipatedVSyncTimeFrom(1000))
             .InSequence(seq)
             .WillOnce(Return(1000));
