--- conflicted
+++ resolved
@@ -23,7 +23,6 @@
 
 #ifdef _DUMPSTATE_DRY_RUN_
 #define ON_DRY_RUN_RETURN(X) return X
-<<<<<<< HEAD
 #define ON_DRY_RUN(code) code
 #else
 #define ON_DRY_RUN_RETURN(X)
@@ -41,13 +40,6 @@
 #ifndef MYLOGE
 #define MYLOGE(fmt...) fprintf(stderr, fmt); ALOGE(fmt);
 #endif
-=======
-#endif
-#ifndef _DUMPSTATE_DRY_RUN_
-#define ON_DRY_RUN_RETURN(X)
-#endif
-
->>>>>>> c1c11d20
 
 #include <time.h>
 #include <unistd.h>
@@ -116,15 +108,12 @@
    command is always ran, even when _DUMPSTATE_DRY_RUN_ is defined. */
 int run_command_always(const char *title, int timeout_seconds, const char *args[]);
 
-<<<<<<< HEAD
 /* sends a broadcast using Activity Manager */
 void send_broadcast(const std::string& action, const std::vector<std::string>& args);
 
 /* updates the overall progress of dumpstate by the given weight increment */
 void update_progress(int weight);
 
-=======
->>>>>>> c1c11d20
 /* prints all the system properties */
 void print_properties();
 
