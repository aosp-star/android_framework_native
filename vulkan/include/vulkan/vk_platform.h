//
// File: vk_platform.h
//
/*
** Copyright (c) 2014-2015 The Khronos Group Inc.
**
** Licensed under the Apache License, Version 2.0 (the "License");
** you may not use this file except in compliance with the License.
** You may obtain a copy of the License at
**
**     http://www.apache.org/licenses/LICENSE-2.0
**
** Unless required by applicable law or agreed to in writing, software
** distributed under the License is distributed on an "AS IS" BASIS,
** WITHOUT WARRANTIES OR CONDITIONS OF ANY KIND, either express or implied.
** See the License for the specific language governing permissions and
** limitations under the License.
*/


#ifndef VK_PLATFORM_H_
#define VK_PLATFORM_H_

#ifdef __cplusplus
extern "C"
{
#endif // __cplusplus

/*
***************************************************************************************************
*   Platform-specific directives and type declarations
***************************************************************************************************
*/

/* Platform-specific calling convention macros.
 *
 * Platforms should define these so that Vulkan clients call Vulkan commands
 * with the same calling conventions that the Vulkan implementation expects.
 *
 * VKAPI_ATTR - Placed before the return type in function declarations.
 *              Useful for C++11 and GCC/Clang-style function attribute syntax.
 * VKAPI_CALL - Placed after the return type in function declarations.
 *              Useful for MSVC-style calling convention syntax.
 * VKAPI_PTR  - Placed between the '(' and '*' in function pointer types.
 *
 * Function declaration:  VKAPI_ATTR void VKAPI_CALL vkCommand(void);
 * Function pointer type: typedef void (VKAPI_PTR *PFN_vkCommand)(void);
 */
#if defined(_WIN32)
    // On Windows, Vulkan commands use the stdcall convention
    #define VKAPI_ATTR
    #define VKAPI_CALL __stdcall
    #define VKAPI_PTR  VKAPI_CALL
#elif defined(__ANDROID__) && defined(__ARM_ARCH) && __ARM_ARCH < 7
    #error "Vulkan isn't supported for the 'armeabi' NDK ABI"
<<<<<<< HEAD
#elif defined(__ANDROID__) && __ARM_ARCH >= 7 && __ARM_32BIT_STATE
=======
#elif defined(__ANDROID__) && defined(__ARM_ARCH) && __ARM_ARCH >= 7 && defined(__ARM_32BIT_STATE)
>>>>>>> 641f2cf4
    // On Android 32-bit ARM targets, Vulkan functions use the "hardfloat"
    // calling convention, i.e. float parameters are passed in registers. This
    // is true even if the rest of the application passes floats on the stack,
    // as it does by default when compiling for the armeabi-v7a NDK ABI.
    #define VKAPI_ATTR __attribute__((pcs("aapcs-vfp")))
    #define VKAPI_CALL
    #define VKAPI_PTR  VKAPI_ATTR
#else
    // On other platforms, use the default calling convention
    #define VKAPI_ATTR
    #define VKAPI_CALL
    #define VKAPI_PTR
#endif

#include <stddef.h>

#if !defined(VK_NO_STDINT_H)
    #if defined(_MSC_VER) && (_MSC_VER < 1600)
        typedef signed   __int8  int8_t;
        typedef unsigned __int8  uint8_t;
        typedef signed   __int16 int16_t;
        typedef unsigned __int16 uint16_t;
        typedef signed   __int32 int32_t;
        typedef unsigned __int32 uint32_t;
        typedef signed   __int64 int64_t;
        typedef unsigned __int64 uint64_t;
    #else
        #include <stdint.h>
    #endif
#endif // !defined(VK_NO_STDINT_H)

#ifdef __cplusplus
} // extern "C"
#endif // __cplusplus

// Platform-specific headers required by platform window system extensions.
// These are enabled prior to #including "vulkan.h". The same enable then
// controls inclusion of the extension interfaces in vulkan.h.

#ifdef VK_USE_PLATFORM_ANDROID_KHR
struct ANativeWindow;
#endif

#ifdef VK_USE_PLATFORM_MIR_KHR
#include <mir_toolkit/client_types.h>
#endif

#ifdef VK_USE_PLATFORM_WAYLAND_KHR
#include <wayland-client.h>
#endif

#ifdef VK_USE_PLATFORM_WIN32_KHR
#include <windows.h>
#endif

#ifdef VK_USE_PLATFORM_XLIB_KHR
#include <X11/Xlib.h>
#endif

#ifdef VK_USE_PLATFORM_XCB_KHR
#include <xcb/xcb.h>
#endif

#endif<|MERGE_RESOLUTION|>--- conflicted
+++ resolved
@@ -53,11 +53,7 @@
     #define VKAPI_PTR  VKAPI_CALL
 #elif defined(__ANDROID__) && defined(__ARM_ARCH) && __ARM_ARCH < 7
     #error "Vulkan isn't supported for the 'armeabi' NDK ABI"
-<<<<<<< HEAD
-#elif defined(__ANDROID__) && __ARM_ARCH >= 7 && __ARM_32BIT_STATE
-=======
 #elif defined(__ANDROID__) && defined(__ARM_ARCH) && __ARM_ARCH >= 7 && defined(__ARM_32BIT_STATE)
->>>>>>> 641f2cf4
     // On Android 32-bit ARM targets, Vulkan functions use the "hardfloat"
     // calling convention, i.e. float parameters are passed in registers. This
     // is true even if the rest of the application passes floats on the stack,
